# Developer Guide
## Setup
### Pyenv
Pyenv allows you to manage multiple versions of Python on your computer. It can configure a default Python version globally or on a directory basis.

```shell
curl https://pyenv.run | bash  # to install Pyenv

echo -e 'export PYENV_ROOT="$HOME/.pyenv"\nexport PATH="$PYENV_ROOT/bin:$PATH"' >> ~/.bashrc
echo -e 'eval "$(pyenv init --path)"\n eval "$(pyenv init -)"' >> ~/.bashrc  # to set up environment variables

exec "$SHELL"  # restarts the terminal shell process

pyenv –version  # to confirm Pyenv has installed successfully

pyenv install 3.11.9  # to install Python 3.11.9

pyenv global 3.11.9

# Alternatively, to set in a particular directory where the projects will be built
# cd /Users/personmcpersonsonson/git/concreteproject
# pyenv local 3.11.9
```

### Poetry
Concrete uses poetry for dependency management and environment isolation.

```shell
curl -sSL https://install.python-poetry.org | python3 -

# By default, poetry as a command should be accessible.
# If not, add it to your path

# For mac
# echo -e 'export PATH="~/Library/Application Support/pypoetry/venv/bin/poetry:$PATH"' >> ~/.bashrc
```

## SQL Alchemy

SQLAlchemy is an SQL toolkit and ORM library for Python. We use it in concrete to persist.

### Defining a Construct
Use base class defined in `concrete.orm.models` to define a construct.

```python
from concrete.orm.models import Base

class my_table(Base):
    __tablename__ = "my_table" # Unnecessary; defaults to class_name.lower()
    id = Column(Integer, primary_key=True) # Unnecessary; defaults to autoincrementing id

    # Columns
    my_column: Mapped[str] = mapped_column(String(32))
```

### DB Operations
Use `concrete.db.orm.SessionLocal` to get a session. 
Use this session to perform DB operations. Best practice is to use one session per one transaction. By default, sessions will not flush or commit.

```python
from concrete.db.orm import SessionLocal

# The following solutions achieve the same thing, but with different approaches
# ORM Centric solution

def delete_my_table_orm():
    session = SessionLocal()
    deleted_count = session.query(my_table).filter(my_column == 'my_value').delete()
    session.commit()
    return deleted_count

def delete_my_table_core():
    session = SessionLocal()
    stmt = delete(my_table).where(my_column == 'my_value')
    result = session.execute(stmt)
    deleted_count = result.rowcount
    session.commit()
    return deleted_count
```

<<<<<<< HEAD

## Web Dev

### Allow local subdomains
By default, auth will be enabled on webapps even when run locally.
This requires an auth service to be run, which is hosted at a sub-domain in staging/prod.
To mirror this setup locally add the following lines to the bottom of `/etc/hosts`

```
127.0.0.1 abop.bot auth.abop.bot
```
=======
### Connection to DB

SQLAlchemy requires a database URL. It's constructed using `sqlalchemy.URL` using environment variables. By default, the constructed URL will be a SQLite database.
For a dockerized Postgres database, place the following into your `.env` file.

```.env
DB_DRIVER=postgresql+psycopg
DB_USERNAME=local_user
DB_PASSWORD=local_password
DB_PORT=5432
DB_HOST=localhost 
DB_DATABASE=local_db
```

Start the postgres server using
`make run-postgres`

When developing locally outside of docker, `DB_HOST` should be set to `localhost`. When developing inside docker, `DB_HOST` should be set to `host.docker.internal`.

### Alembic

We use Alembic to manage database migrations and schema creation locally for postgres.

Migration scripts are tracked with git, and can be used to recreate database schemas at a particular point in time. This can be especially useful for testing staging/prod migrations, because we can recreate their schemas locally.

#### Usage

SQLModel models are used to define migration scripts.
Import all defined models in `migrations/env.py`, e.g. `from concrete.db.orm.models import *`.

Configure target metadata in `migrations/env.py`, e.g. `target_metadata = SQLModel.metadata`.

Import sqlmodel in `script.py.mako` (this is a template file for generating scripts), e.g. `from sqlmodel import SQLModel`.

Add database URL to `alembic.ini` file, e.g. `
sqlalchemy.url = postgresql+psycopg://local_user:local_password@localhost:5432/local_db`

To create a new migration script, run `alembic revision --autogenerate -m 'migration name'`. This will generate a migration script taking the existing database schema to whatever schema is defined by the SQLModel models.

To apply the migration script, run `alembic upgrade head`. This will alter the database schema. You can also use relative migration numbers, e.g. `alembic upgrade +1`, or `alembic downgrade -2`. Similarly, you can use `alembic downgrade partial_migration_number`.

By default, `make run-postgres` applies all migrations to the database, initializing it with the latest schema. 
>>>>>>> 5322af01
<|MERGE_RESOLUTION|>--- conflicted
+++ resolved
@@ -78,19 +78,6 @@
     return deleted_count
 ```
 
-<<<<<<< HEAD
-
-## Web Dev
-
-### Allow local subdomains
-By default, auth will be enabled on webapps even when run locally.
-This requires an auth service to be run, which is hosted at a sub-domain in staging/prod.
-To mirror this setup locally add the following lines to the bottom of `/etc/hosts`
-
-```
-127.0.0.1 abop.bot auth.abop.bot
-```
-=======
 ### Connection to DB
 
 SQLAlchemy requires a database URL. It's constructed using `sqlalchemy.URL` using environment variables. By default, the constructed URL will be a SQLite database.
@@ -133,4 +120,14 @@
 To apply the migration script, run `alembic upgrade head`. This will alter the database schema. You can also use relative migration numbers, e.g. `alembic upgrade +1`, or `alembic downgrade -2`. Similarly, you can use `alembic downgrade partial_migration_number`.
 
 By default, `make run-postgres` applies all migrations to the database, initializing it with the latest schema. 
->>>>>>> 5322af01
+
+## Web Dev
+
+### Allow local subdomains
+By default, auth will be enabled on webapps even when run locally.
+This requires an auth service to be run, which is hosted at a sub-domain in staging/prod.
+To mirror this setup locally add the following lines to the bottom of `/etc/hosts`
+
+```
+127.0.0.1 abop.bot auth.abop.bot
+```