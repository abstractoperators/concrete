--- conflicted
+++ resolved
@@ -14,20 +14,10 @@
     "ipykernel",
     "boto3",
     "boto3-stubs[ecs]",
-<<<<<<< HEAD
-    "fastapi[standard]>=0.115.4",
-]
-packages = [
-    "concrete-core",
-    "concrete-async",
-    "concrete-db",
-]
-=======
     "urllib3",
     "awscli",
 ]
 
->>>>>>> 4defd8c6
 
 # https://docs.astral.sh/uv/concepts/projects/workspaces/#getting-started
 [tool.uv.workspace]
