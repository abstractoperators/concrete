--- conflicted
+++ resolved
@@ -20,10 +20,7 @@
 gunicorn = "==22.0.0"
 uvicorn = "==0.30.4"
 fastapi = "==0.111.1"
-<<<<<<< HEAD
-=======
 flask = "==3.0.3"
->>>>>>> 03752f16
 
 [tool.poetry.group.dev.dependencies]
 jupyterlab = "==4.2.4"
