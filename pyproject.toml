--- conflicted
+++ resolved
@@ -16,7 +16,6 @@
 celery = "==5.4.0"
 sqlalchemy = "==2.0.34"
 sqlmodel = "==0.0.22"
-<<<<<<< HEAD
 tenacity = "==9.0.0"
 
 
@@ -27,10 +26,7 @@
 graphviz = "==0.20.3"
 pygraphviz = "==1.13"
 matplotlib = "==3.9.2"
-networkx = "==3.3" # For plotting knowledge graph
-=======
-boto3 = "==1.35.3"  # TODO: Separate into extras
->>>>>>> 6a4e5c90
+networkx = "==3.3"
 
 
 [tool.poetry.group.dev.dependencies]
