import unittest
from unittest.mock import Mock, patch

import pytest
<<<<<<< HEAD
from concrete.tools import HTTPTool, invoke_tool
from requests.exceptions import HTTPError

from concrete.models import messages
=======
from requests.exceptions import HTTPError

from concrete.models import messages
from concrete.tools.http import HTTPTool
from concrete.tools.utils import invoke_tool
>>>>>>> 50092635


def test_http_tool_process_response_ok():
    mock_response = Mock()
    mock_response.ok = True
    mock_response.content = 'example content'

    assert HTTPTool._process_response(mock_response, '') == 'example content'


def test_http_tool_process_response_not_ok():
    mock_response = Mock()
    mock_response.ok = False
    mock_response.status_code = 404

    mock_response.raise_for_status.side_effect = HTTPError
    with pytest.raises(HTTPError):
        HTTPTool._process_response(mock_response, '')


@patch('concrete.tools.http.HTTPClient')
def test_http_tool_request(mock_http_client):
    mock_response = Mock()
    mock_response.ok = True
    mock_response.content = 'example content'

    mock_client_instance = mock_http_client.return_value
    mock_client_instance.request.return_value = mock_response

    res = HTTPTool.request('GET', 'http://example.com')

    mock_client_instance.request.assert_called_once_with('GET', 'http://example.com')
    assert res == 'example content'


# @patch('concrete.tools.AwsTool.boto3')  # being imported from within AwsTool
# def test_aws_tool_poll_service_status(mock_boto3):
#     mock_client_instance = mock_boto3.client.return_value

#     mock_client_instance.describe_services.side_effect = [
#         {'services': [{'desiredCount': 1, 'runningCount': 0, 'pendingCount': 1}]},
#         {'services': [{'desiredCount': 1, 'runningCount': 1, 'pendingCount': 0}]},
#     ]

#     service_active = AwsTool._poll_service_status("example_service")

#     assert service_active is True
#     assert mock_client_instance.describe_services.call_count == 2
#     mock_client_instance.describe_services.assert_any_call(cluster="DemoCluster", services=["example_service"])


class TestInvokeTool(unittest.TestCase):
    @patch('concrete.tools.utils.TOOLS_REGISTRY', new_callable=dict)
    def test_invoke_tool_success(self, mock_tools_registry):
        self.mock_tool = Mock()
        self.mock_tool.mock_function = Mock(return_value='example result')

        mock_tools_registry['mock_tool'] = self.mock_tool
        tool = messages.Tool(
            tool_name='mock_tool',
            tool_method='mock_function',
            tool_parameters=[{'name': 'example_arg', 'value': 'example arg value'}],
        )
        res = invoke_tool(tool)
        self.mock_tool.mock_function.assert_called_once_with(example_arg='example arg value')
        assert res == 'example result'

    def test_invoke_tool_keyerror(self):
        with self.assertRaises(KeyError):
            tool = messages.Tool(
                tool_name='mock_tool',
                tool_method='mock_function',
                tool_parameters=[{'name': 'example_arg', 'value': 'example arg value'}],
            )
            invoke_tool(tool)

    @patch('concrete.tools.utils.TOOLS_REGISTRY', new_callable=dict)
    def test_invoke_tool_attributeerror(self, mock_tools_registry):
        self.mock_tool = Mock(spec=[])
        mock_tools_registry['mock_tool'] = self.mock_tool
        tool = messages.Tool(
            tool_name='mock_tool',
            tool_method='mock_method_dne',
            tool_parameters=[{'name': 'example_arg', 'value': 'example arg value'}],
        )
        with self.assertRaises(AttributeError):
            invoke_tool(tool)

    @patch('concrete.tools.utils.TOOLS_REGISTRY', new_callable=dict)
    def test_invoke_tool_typeerror(self, mock_tools_registry):
        self.mock_tool = Mock()
        self.mock_tool.mock_function = Mock(return_value='example result')
        self.mock_tool.mock_function.side_effect = TypeError

        mock_tools_registry['mock_tool'] = self.mock_tool
        tool = messages.Tool(
            tool_name='mock_tool',
            tool_method='mock_function',
            tool_parameters=[{'name': 'example_arg', 'value': 'example arg value'}],
        )
        with self.assertRaises(TypeError):
            invoke_tool(tool)<|MERGE_RESOLUTION|>--- conflicted
+++ resolved
@@ -2,18 +2,11 @@
 from unittest.mock import Mock, patch
 
 import pytest
-<<<<<<< HEAD
-from concrete.tools import HTTPTool, invoke_tool
+from concrete.tools.http import HTTPTool
+from concrete.tools.utils import invoke_tool
 from requests.exceptions import HTTPError
 
 from concrete.models import messages
-=======
-from requests.exceptions import HTTPError
-
-from concrete.models import messages
-from concrete.tools.http import HTTPTool
-from concrete.tools.utils import invoke_tool
->>>>>>> 50092635
 
 
 def test_http_tool_process_response_ok():
