--- conflicted
+++ resolved
@@ -2,21 +2,6 @@
 from datetime import datetime
 from typing import Any, Mapping, Optional, Self, cast
 from uuid import UUID, uuid4
-
-<<<<<<< HEAD
-from concrete.clients import CLIClient
-from concrete.models.messages import Message as ConcreteMessage
-from concrete.models.messages import TextMessage
-from concrete.state import ProjectStatus
-from concrete.tools import MetaTool, tool_name_to_class
-=======
-from concrete_db.orm.setup import SQLALCHEMY_DATABASE_URL, engine
->>>>>>> 50092635
-from pydantic import ConfigDict, ValidationError, model_validator
-from sqlalchemy import CheckConstraint, DateTime, UniqueConstraint
-from sqlalchemy.schema import Index
-from sqlalchemy.sql import func
-from sqlmodel import Field, Relationship, SQLModel
 
 from concrete.clients import CLIClient
 from concrete.models.messages import Message as ConcreteMessage
@@ -24,6 +9,13 @@
 from concrete.state import ProjectStatus
 from concrete.tools import MetaTool
 from concrete.tools.utils import tool_name_to_class
+from pydantic import ConfigDict, ValidationError, model_validator
+from sqlalchemy import CheckConstraint, DateTime, UniqueConstraint
+from sqlalchemy.schema import Index
+from sqlalchemy.sql import func
+from sqlmodel import Field, Relationship, SQLModel
+
+from .setup import SQLALCHEMY_DATABASE_URL, engine
 
 
 class Base(SQLModel):
