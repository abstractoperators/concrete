--- conflicted
+++ resolved
@@ -164,11 +164,8 @@
 
 # Jupyter Notebooks
 .ipynb_checkpoints
-<<<<<<< HEAD
 */log.txt
-=======
 */log.txt
 
 # MacOS
-.DS_Store
->>>>>>> 03752f16
+.DS_Store