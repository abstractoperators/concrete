--- conflicted
+++ resolved
@@ -4,22 +4,14 @@
 requires-python = ">=3.11.9"
 dependencies = [
     "concrete-core[openai,auth,google-auth,requests]",
+    "concrete-core[openai,auth,google-auth,requests]",
     "concrete-db",
-<<<<<<< HEAD
     'gunicorn>=23.0.0',
     "uvicorn>=0.32.0",
     'fastapi',
 ]
-=======
-    "fastapi[standard]>=0.115.4",
-    "gunicorn>=23.0.0",
-]
 
-[tool.uv.sources]
-concrete-core = { workspace = true }
-concrete-db = { workspace = true }
 
 [[tool.uv.index]]
 url = "https://pypi.org/simple"
-default = true
->>>>>>> fee2d43f
+default = true