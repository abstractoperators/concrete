# Key Concepts

**[Operators](operators.md)**  
An `Operator` represents an LLM-backed agent. Chat, command, duplicate, modify, coordinate, and deploy them with concrete.

**Projects**  
`Project` represents a unit of work executed on and returned to a user or another Operator.

**Orchestrators**  
`Orchestrator`s describe the way that operators interact with each other. It also encapsulates the orchestrators inside it with its own set of operators, tools, and clients.

**Tools**  
`Tool`s enable an `Operator` to interact with the internet or real world.

**Clients**  
`Client`s are the internal interface to an API or other programmatic backend.
<<<<<<< HEAD
=======

**Daemons**
`Daemons` are long-running processes providing an entrypoint for Operators and Tools to interact.
>>>>>>> 8c77dfe3
<|MERGE_RESOLUTION|>--- conflicted
+++ resolved
@@ -14,9 +14,6 @@
 
 **Clients**  
 `Client`s are the internal interface to an API or other programmatic backend.
-<<<<<<< HEAD
-=======
 
 **Daemons**
-`Daemons` are long-running processes providing an entrypoint for Operators and Tools to interact.
->>>>>>> 8c77dfe3
+`Daemons` are long-running processes providing an entrypoint for Operators and Tools to interact.