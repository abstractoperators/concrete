--- conflicted
+++ resolved
@@ -22,86 +22,11 @@
     return templates.TemplateResponse("index.html", {"request": request})
 
 
-<<<<<<< HEAD
-@app.post("/github/webhook")
-async def github_webhook(request: Request):
-    """Receive GitHub webhook events."""
-    raw_payload = await request.body()
-    signature = request.headers.get("x-hub-signature-256")
-
-    try:
-        verify_signature(raw_payload, signature)
-    except HTTPException as e:
-        return {"error": str(e.detail)}, e.status_code
-
-    payload = json.loads(raw_payload)
-    print(installation_id := payload["installation"]["id"])  # noqa
-
-    encoded_jwt = generate_JWT()
-    installation_token = generate_installation_access_token(installation_id, encoded_jwt)
-    print(installation_token)
-    return {"message": f"Received {payload['action']} event"}
-
-
-def generate_JWT() -> str:
-    PRIVATE_KEY_PATH = "concretedaemon.2024-09-04.private-key.pem"
-    with open(PRIVATE_KEY_PATH, "rb") as pem_file:
-        signing_key = pem_file.read()
-
-    GH_APP_CLIENT_ID = os.getenv("GH_CLIENT_ID")
-    if not GH_APP_CLIENT_ID:
-        raise HTTPException(status_code=500, detail="GH_CLIENT_ID is not set")
-
-    payload = {
-        "iat": int(time.time()),
-        "exp": int(time.time()) + 600,
-        "iss": GH_APP_CLIENT_ID,
-    }
-
-    encoded_jwt = jwt.encode(payload, signing_key, algorithm="RS256")
-    return encoded_jwt
-
-
-def generate_installation_access_token(installation_id: int, encoded_jwt: str):
-=======
 class GitHubDaemon:
->>>>>>> 60364001
     """
     Represents a GitHub PR Daemon.
     Daemon can act on many installations, orgs/repos/branches.
     """
-<<<<<<< HEAD
-    headers = {
-        "Accept": "application/vnd.github+json",
-        "Authorization": f"Bearer {encoded_jwt}",
-        "X-GitHub-Version": "2022-11-28",
-    }
-    url = f"https://api.github.com/app/installations/{installation_id}/access_tokens"
-    token = RestApiTool.post(url=url, headers=headers)
-    token = token["token"]
-    return token
-
-
-def verify_signature(payload_body, signature_header):
-    """Verify that the payload was sent from GitHub by validating SHA256.
-    https://docs.github.com/en/webhooks/using-webhooks/validating-webhook-deliveries
-    Raise and return 403 if not authorized.
-
-    Args:
-        payload_body: original request body to verify (request.body())
-        secret_token: GitHub app webhook token (WEBHOOK_SECRET)
-        signature_header: header received from GitHub (x-hub-signature-256)
-    """
-    GH_WEBHOOK_SECRET = os.getenv("GH_WEBHOOK_SECRET")
-    if not GH_WEBHOOK_SECRET:
-        raise HTTPException(status_code=500, detail="GH_WEBHOOK_SECRET is not set")
-
-    if not signature_header:
-        raise HTTPException(status_code=403, detail="x-hub-signature-256 header is missing")
-
-    hash_object = hmac.new(GH_WEBHOOK_SECRET.encode("utf-8"), msg=payload_body, digestmod=hashlib.sha256)
-=======
->>>>>>> 60364001
 
     def __init__(self):
         self.router = APIRouter()
