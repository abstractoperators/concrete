import asyncio
import json
import os
<<<<<<< HEAD
import tempfile
=======
import urllib
>>>>>>> 1f90faba
from typing import Annotated, Any
from uuid import UUID

from dotenv import load_dotenv
from fastapi import (
    BackgroundTasks,
    FastAPI,
    Form,
    HTTPException,
    Request,
    WebSocket,
    WebSocketDisconnect,
)
from fastapi.middleware import Middleware
from fastapi.responses import FileResponse, HTMLResponse, JSONResponse
from fastapi.staticfiles import StaticFiles
from fastapi.templating import Jinja2Templates
from starlette.middleware.sessions import SessionMiddleware

from concrete.clients import CLIClient
from concrete.db import crud
from concrete.db.orm import Session
from concrete.db.orm.models import (
    MessageCreate,
    OperatorCreate,
    OrchestratorCreate,
    ProjectCreate,
)
from concrete.models.messages import MESSAGE_REGISTRY
from concrete.orchestrator import SoftwareOrchestrator
from concrete.webutils import AuthMiddleware
from webapp.common import ConnectionManager, UserIdDep, replace_html_entities

from .models import HiddenInput

load_dotenv(override=True)

abspath = os.path.abspath(__file__)
dname = os.path.dirname(abspath)

annotatedFormStr = Annotated[str, Form()]
annotatedFormUuid = Annotated[UUID, Form()]


def sidebar_create(
    classname: str,
    form_endpoint: str,
    form_component: str,
    request: Request,
    hiddens: list[HiddenInput] = [],
    context: dict[str, Any] = {},
):
    context |= {
        "classname": classname,
        "form_endpoint": form_endpoint,
        "form_component": form_component,
        "hiddens": hiddens,
    }

    return templates.TemplateResponse(
        name="sidebar_create_panel.html",
        context=context,
        request=request,
    )


UNAUTHENTICATED_PATHS = {'/login', '/docs', '/redoc', '/openapi.json', '/favicon.ico'}

# Setup App with Middleware
middleware = [
    Middleware(
        SessionMiddleware,
        secret_key=os.environ['HTTP_SESSION_SECRET'],
        domain=os.environ['HTTP_SESSION_DOMAIN'],
    ),
    Middleware(AuthMiddleware, exclude_paths=UNAUTHENTICATED_PATHS),
]

app = FastAPI(title="Abstract Operators: Concrete", middleware=middleware)
templates = Jinja2Templates(
    directory=[
        os.path.join(dname, "templates", "pages"),
        os.path.join(dname, "templates", "components"),
    ],
)


def dyn_url_for(request: Request, name: str, **path_params: Any) -> str:
    url = request.url_for(name, **path_params)
    parsed = list(urllib.parse.urlparse(str(url)))
    if os.environ.get("ENV") != 'DEV':
        parsed[0] = 'https'  # Change the scheme to 'https' (Optional)
    return urllib.parse.urlunparse(parsed)


templates.env.globals['dyn_url_for'] = dyn_url_for
app.mount("/static", StaticFiles(directory=os.path.join(dname, "static")), name="static")

manager = ConnectionManager()


@app.get('/login')
async def login(request: Request):
    # TODO: Replace this endpoint with html
    user_data = AuthMiddleware.check_auth(request)
    if user_data:
        return JSONResponse({"Message": "Already logged in", "email": user_data['email']})
    return JSONResponse({"login here": "https://auth-staging.abot.ai/login"})


@app.get("/", response_class=HTMLResponse)
async def root(request: Request):
    return templates.TemplateResponse(name="index.html", request=request)


# === Orchestrators === #


@app.get("/orchestrators", response_class=HTMLResponse)
async def get_orchestrator_list(request: Request):
    with Session() as session:
        orchestrators = crud.get_orchestrators(session)
        CLIClient.emit_sequence(orchestrators)
        CLIClient.emit("\n")
        return templates.TemplateResponse(
            name="orchestrator_list.html",
            context={"orchestrators": orchestrators},
            request=request,
        )


@app.post("/orchestrators")
async def create_orchestrator(
    type_name: annotatedFormStr,
    title: annotatedFormStr,
    user_id: UserIdDep,
):
    # TODO: keep tabs on proper integration of Pydantic and Form. not working as expected from the FastAPI docs
    # defining parameter Annotated[OrchestratorCreate, Form()] does not extract into form data fields.
    # https://fastapi.tiangolo.com/tutorial/request-form-models/
    orchestrator_create = OrchestratorCreate(
        type_name=type_name,
        title=title,
        user_id=user_id,
    )
    with Session() as session:
        orchestrator = crud.create_orchestrator(session, orchestrator_create)
        CLIClient.emit(f"{orchestrator}\n")
        headers = {"HX-Trigger": "getOrchestrators"}
        return HTMLResponse(content=f"Created orchestrator {orchestrator.id}", headers=headers)


@app.get("/orchestrators/form", response_class=HTMLResponse)
async def create_orchestrator_form(request: Request):
    return sidebar_create(
        "Orchestrator",
        "/orchestrators",
        "orchestrator_form.html",
        request,
    )


@app.get("/orchestrators/{orchestrator_id}", response_class=HTMLResponse)
async def get_orchestrator(orchestrator_id: UUID, request: Request):
    return templates.TemplateResponse(
        name="orchestrator.html",
        context={"orchestrator_id": orchestrator_id},
        request=request,
    )


@app.delete("/orchestrators/{orchestrator_id}")
async def delete_orchestrator(orchestrator_id: UUID):
    with Session() as session:
        orchestrator = crud.delete_orchestrator(session, orchestrator_id)
        CLIClient.emit(f"{orchestrator}\n")
        headers = {"HX-Trigger": "getOrchestrators"}
        return HTMLResponse(content=f"Deleted orchestrator {orchestrator_id}", headers=headers)


# === Operators === #


@app.get("/orchestrators/{orchestrator_id}/operators", response_class=HTMLResponse)
async def get_operator_list(orchestrator_id: UUID, request: Request):
    with Session() as session:
        operators = crud.get_operators(session, orchestrator_id)
        CLIClient.emit_sequence(operators)
        CLIClient.emit("\n")
        return templates.TemplateResponse(
            name="operator_list.html",
            context={"orchestrator_id": orchestrator_id, "operators": operators},
            request=request,
        )


@app.post("/orchestrators/{orchestrator_id}/operators")
async def create_operator(
    orchestrator_id: UUID,
    instructions: annotatedFormStr,
    title: annotatedFormStr,
):
    # TODO: keep tabs on proper integration of Pydantic and Form. not working as expected from the FastAPI docs
    # defining parameter Annotated[OperatorCreate, Form()] does not extract into form data fields.
    # https://fastapi.tiangolo.com/tutorial/request-form-models/
    operator_create = OperatorCreate(instructions=instructions, title=title, orchestrator_id=orchestrator_id)
    with Session() as session:
        operator = crud.create_operator(session, operator_create)
        CLIClient.emit(f"{operator}\n")
        headers = {"HX-Trigger": "getOperators"}
        return HTMLResponse(content=f"Created operator {operator.id}", headers=headers)


@app.get("/orchestrators/{orchestrator_id}/operators/form", response_class=HTMLResponse)
async def create_operator_form(orchestrator_id: UUID, request: Request):
    return sidebar_create(
        "Operator",
        f"/orchestrators/{orchestrator_id}/operators",
        "operator_form.html",
        request,
    )


@app.get("/orchestrators/{orchestrator_id}/operators/{operator_id}", response_class=HTMLResponse)
async def get_operator(orchestrator_id: UUID, operator_id: UUID, request: Request):
    return templates.TemplateResponse(
        name="operator.html",
        context={
            "orchestrator_id": orchestrator_id,
            "operator_id": operator_id,
        },
        request=request,
    )


@app.delete("/orchestrators/{orchestrator_id}/operators/{operator_id}")
async def delete_operator(orchestrator_id: UUID, operator_id: UUID):
    with Session() as session:
        operator = crud.delete_operator(session, operator_id, orchestrator_id)
        CLIClient.emit(f"{operator}\n")
        headers = {"HX-Trigger": "getOperators"}
        return HTMLResponse(content=f"Deleted operator {operator_id}", headers=headers)


# === Projects === #


@app.get("/orchestrators/{orchestrator_id}/projects", response_class=HTMLResponse)
async def get_project_list(orchestrator_id: UUID, request: Request):
    with Session() as session:
        projects = crud.get_projects(session, orchestrator_id)
        CLIClient.emit_sequence(projects)
        CLIClient.emit("\n")
        return templates.TemplateResponse(
            name="project_list.html",
            context={"orchestrator_id": orchestrator_id, "projects": projects},
            request=request,
        )


@app.post("/orchestrators/{orchestrator_id}/projects", response_class=HTMLResponse)
async def create_project(
    orchestrator_id: UUID,
    title: annotatedFormStr,
    executive_id: annotatedFormUuid,
    developer_id: annotatedFormUuid,
):
    # TODO: keep tabs on proper integration of Pydantic and Form. not working as expected from the FastAPI docs
    # defining parameter Annotated[ProjectCreate, Form()] does not extract into form data fields.
    # https://fastapi.tiangolo.com/tutorial/request-form-models/
    project_create = ProjectCreate(
        title=title,
        executive_id=executive_id,
        developer_id=developer_id,
        orchestrator_id=orchestrator_id,
    )
    with Session() as session:
        project = crud.create_project(session, project_create)
        CLIClient.emit(f"{project}\n")
        headers = {"HX-Trigger": "getProjects"}
        return HTMLResponse(content=f"Created project {project.id}", headers=headers)


@app.get("/orchestrators/{orchestrator_id}/projects/form", response_class=HTMLResponse)
async def create_project_form(orchestrator_id: UUID, request: Request):
    with Session() as session:
        operators = crud.get_operators(session, orchestrator_id)
        CLIClient.emit_sequence(operators)
        CLIClient.emit("\n")
        return sidebar_create(
            "Project",
            f"/orchestrators/{orchestrator_id}/projects",
            "project_form.html",
            request,
            context={"operators": operators},
        )


@app.get("/orchestrators/{orchestrator_id}/projects/{project_id}", response_class=HTMLResponse)
async def get_project(orchestrator_id: UUID, project_id: UUID, request: Request):
    with Session() as session:
        project = crud.get_project(session, project_id, orchestrator_id)
        CLIClient.emit(f"{project}\n")
        return templates.TemplateResponse(
            name="project.html",
            context={
                "project": project,
            },
            request=request,
        )


@app.delete("/orchestrators/{orchestrator_id}/projects/{project_id}")
async def delete_project(orchestrator_id: UUID, project_id: UUID):
    with Session() as session:
        project = crud.delete_project(session, project_id, orchestrator_id)
        CLIClient.emit(f"{project}\n")
        headers = {"HX-Trigger": "getProjects"}
        return HTMLResponse(content=f"Deleted project {project_id}", headers=headers)


@app.get("/orchestrators/{orchestrator_id}/projects/{project_id}/chat", response_class=HTMLResponse)
async def get_project_chat(orchestrator_id: UUID, project_id: UUID, request: Request):
    with Session() as session:
        chat = crud.get_messages(session, project_id)
        CLIClient.emit_sequence(chat)
        CLIClient.emit("\n")
        return templates.TemplateResponse(
            name="project_chat.html",
            context={
                "chat": chat,
            },
            request=request,
        )


@app.get("/orchestrators/{orchestrator_id}/projects/{project_id}/download_finished", response_class=HTMLResponse)
async def get_downloadable_completed_project(
    orchestrator_id: UUID, project_id: UUID, background_tasks: BackgroundTasks
) -> FileResponse:

    # ConcreteModel.__str__ escapes content, which makes it non json loadable
    # We invert it here, but really we should be saving the __repr__ content instead of the __str__ content.
    with Session() as session:
        final_message = crud.get_completed_project(session, project_id)
        if final_message is None:
            raise HTTPException(status_code=404, detail=f"No completed project found for project {project_id}!")
        type = final_message.type_name
        pretty_content = final_message.content

        CLIClient.emit(f"Final message content: \n{pretty_content}\n")
        pydantic_type = MESSAGE_REGISTRY[type.lower()]
        CLIClient.emit(f"Final message type: {type}\n")

        with tempfile.NamedTemporaryFile(mode="w", delete=False, suffix='.txt') as temp:
            temp.write(pretty_content)
            temp_file_path = temp.name
        background_tasks.add_task(os.remove, temp_file_path)
    return FileResponse(temp_file_path, filename=f"project_{project_id}.{type}")


@app.websocket("/orchestrators/{orchestrator_id}/projects/{project_id}/chat/ws")
async def project_chat_ws(
    websocket: WebSocket,
    orchestrator_id: UUID,
    project_id: UUID,
):
    await manager.connect(websocket)
    with Session() as session:
        orchestrator = crud.get_orchestrator(session, orchestrator_id)
        if orchestrator is None:
            raise HTTPException(status_code=404, detail=f"Orchestrator {orchestrator_id} not found!")
        user_id = orchestrator.user_id
    try:
        while True:
            data = await websocket.receive_json()
            prompt = data["prompt"]
            with Session() as session:
                prompt_message = crud.create_message(
                    session,
                    MessageCreate(
                        type_name="text",
                        content=prompt,
                        prompt=prompt,
                        project_id=project_id,
                        user_id=user_id,
                    ),
                )
                CLIClient.emit(prompt_message)
                CLIClient.emit("\n")

                project = crud.get_project(session, project_id, orchestrator_id)
                if project is None:
                    raise HTTPException(status_code=404, detail=f"Project {project_id} not found!")
                CLIClient.emit(project)
                CLIClient.emit("\n")

            await manager.send_text(
                f"""
                <ol id="group_chat" hx-swap-oob="beforeend">
                    <li class="right">
                        <div class="operator-avatar-container">
                            <div class="operator-avatar-mask">
                                <img
                                    src="/static/operator_circle.svg"
                                    alt="Operator Avatar"
                                    class="operator-avatar-mask"
                                >
                                <h1 class="operator-avatar-text">U</h1>
                            </div>
                        </div>
                        <p class="message">{ replace_html_entities(prompt) }</p>
                    </li>
                </ol>
                """,
                websocket,
            )
            await asyncio.sleep(0)

            CLIClient.emit(prompt)
            so = SoftwareOrchestrator(project.executive_id, project.developer_id)
            so.update(ws=websocket, manager=manager)
            async for operator, response in so.process_new_project(prompt, project.id, use_celery=False):
                CLIClient.emit(f"[{operator}]:\n{response}\n")
                is_executive = operator == "Executive"
                await manager.send_text(
                    f"""
                    <ol id="group_chat" hx-swap-oob="beforeend">
                        <li class="left">
                            <div class="operator-avatar-container">
                                <div class="operator-avatar-mask">
                                    <img
                                        src="/static/operator_circle.svg"
                                        alt="Operator Avatar"
                                        class="operator-avatar-mask"
                                    >
                                    <h1 class="operator-avatar-text">
                                        { str(project.executive_id if is_executive else project.developer_id)[:2] }
                                    </h1>
                                </div>
                            </div>
                            <pre class="message">{ replace_html_entities(response) }</pre>
                        </li>
                    </ol>
                    """,
                    websocket,
                )
                await asyncio.sleep(0)

    except WebSocketDisconnect:
        manager.disconnect(websocket)<|MERGE_RESOLUTION|>--- conflicted
+++ resolved
@@ -1,11 +1,8 @@
 import asyncio
 import json
 import os
-<<<<<<< HEAD
 import tempfile
-=======
 import urllib
->>>>>>> 1f90faba
 from typing import Annotated, Any
 from uuid import UUID
 
