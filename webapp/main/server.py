--- conflicted
+++ resolved
@@ -1,6 +1,5 @@
 import asyncio
 import os
-<<<<<<< HEAD
 from typing import Annotated, Any
 from uuid import UUID, uuid4
 
@@ -12,15 +11,8 @@
     WebSocket,
     WebSocketDisconnect,
 )
-from fastapi.responses import HTMLResponse
-=======
-from typing import Annotated
-from uuid import UUID
-
-from fastapi import FastAPI, Form, Request
 from fastapi.middleware import Middleware
 from fastapi.responses import HTMLResponse, JSONResponse
->>>>>>> af8bd473
 from fastapi.staticfiles import StaticFiles
 from fastapi.templating import Jinja2Templates
 from starlette.middleware.httpsredirect import HTTPSRedirectMiddleware
@@ -30,7 +22,6 @@
 from concrete.clients import CLIClient
 from concrete.db import crud
 from concrete.db.orm import Session
-<<<<<<< HEAD
 from concrete.db.orm.models import (
     MessageCreate,
     OperatorCreate,
@@ -38,19 +29,43 @@
     ProjectCreate,
 )
 from concrete.orchestrator import SoftwareOrchestrator
+from concrete.webutils import AuthMiddleware
 
 from ..common import ConnectionManager
-=======
-from concrete.db.orm.models import OperatorCreate, OrchestratorCreate
-from concrete.webutils import AuthMiddleware
-
->>>>>>> af8bd473
 from .models import HiddenInput
 
 abspath = os.path.abspath(__file__)
 dname = os.path.dirname(abspath)
 
 annotatedFormStr = Annotated[str, Form()]
+annotatedFormUuid = Annotated[UUID, Form()]
+
+
+def sidebar_create(
+    classname: str,
+    form_endpoint: str,
+    form_component: str,
+    request: Request,
+    hiddens: list[HiddenInput] = [],
+    context: dict[str, Any] = {},
+):
+    context |= {
+        "classname": classname,
+        "form_endpoint": form_endpoint,
+        "form_component": form_component,
+        "hiddens": hiddens,
+    }
+
+    return components.TemplateResponse(
+        name="sidebar_create_panel.html",
+        context=context,
+        request=request,
+    )
+
+
+def replace_html_entities(html_text: str):
+    return html_text.replace("&", "&amp;").replace("<", "&lt;").replace(">", "&gt;")
+
 
 UNAUTHENTICATED_PATHS = {'/login', '/docs', '/redoc', '/openapi.json', '/favicon.ico'}
 
@@ -78,40 +93,14 @@
 
 manager = ConnectionManager()
 
-<<<<<<< HEAD
-annotatedFormStr = Annotated[str, Form()]
-annotatedFormUuid = Annotated[UUID, Form()]
-
-
-def sidebar_create(
-    classname: str,
-    form_endpoint: str,
-    form_component: str,
-    request: Request,
-    hiddens: list[HiddenInput] = [],
-    context: dict[str, Any] = {},
-):
-    context |= {
-        "classname": classname,
-        "form_endpoint": form_endpoint,
-        "form_component": form_component,
-        "hiddens": hiddens,
-    }
-
-    return components.TemplateResponse(
-        name="sidebar_create_panel.html",
-        context=context,
-        request=request,
-    )
-=======
+
 @app.get('/login')
 async def login(request: Request):
-    # TODO: Replace this endpoitn with html
+    # TODO: Replace this endpoint with html
     user_data = AuthMiddleware.check_auth(request)
     if user_data:
         return JSONResponse({"Message": "Already logged in", "email": user_data['email']})
     return JSONResponse({"login here": "https://auth-staging.abot.ai/login"})
->>>>>>> af8bd473
 
 
 @app.get("/", response_class=HTMLResponse)
@@ -387,9 +376,7 @@
                                 <h1 class="operator-avatar-text">U</h1>
                             </div>
                         </div>
-                        <p class="message">{
-                            prompt.replace("&", "&amp;").replace("<", "&lt;").replace(">", "&gt;")
-                        }</p>
+                        <p class="message">{ replace_html_entities(prompt) }</p>
                     </li>
                 </ol>
                 """,
@@ -419,9 +406,7 @@
                                     </h1>
                                 </div>
                             </div>
-                            <p class="message">{
-                                response.replace("&", "&amp;").replace("<", "&lt;").replace(">", "&gt;")
-                            }</p>
+                            <p class="message">{ replace_html_entities(response) }</p>
                         </li>
                     </ol>
                     """,
