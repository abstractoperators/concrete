--- conflicted
+++ resolved
@@ -248,7 +248,6 @@
     # Create orchestrator with tools assigned to it
     with Session() as session:
         orchestrator = crud.create_orchestrator(session, orchestrator_create)
-<<<<<<< HEAD
         CLIClient.emit(f"Creating {orchestrator=}\n")
         CLIClient.emit(f'Assigning tools: {tool_names=}\n')
         for tool_name in tool_names:
@@ -256,22 +255,6 @@
             if tool is None:
                 continue
             crud.assign_tool_to_orchestrator(db=session, orchestrator_id=orchestrator.id, tool_id=tool.id)
-=======
-        CLIClient.emit(f"{orchestrator}\n")
-
-        # TODO This is a hack. Need a real way to add Tools on the user level
-        # user_tools = crud.get_user_tools(session, user_id)
-        # user_tool_names = [tool.name for tool in user_tools]
-        # tools_to_add = set(TOOLS_REGISTRY.keys()) - set(user_tool_names)
-        tools_to_add = ['HTTPTool', 'Arithmetic']
-        # print('tools to add:', tools_to_add)
-        for tool_name in tools_to_add:
-            db_tool = crud.get_tool_by_name(session, user_id, tool_name)
-            if db_tool:
-                continue
-            tool_create = ToolCreate(name=tool_name, user_id=user_id)
-            crud.create_tool(session, tool_create)
->>>>>>> 02cc5860
 
     return sidebar_create_orchestrator(request, user_email)
 
