<<<<<<< HEAD
import asyncio
import json
=======
from collections.abc import AsyncGenerator
>>>>>>> fd54f319
from textwrap import dedent
from uuid import uuid1

from . import prompts
from .clients import Client, OpenAIClient
from .operator_responses import (
    PlannedComponents,
    ProjectDirectory,
    ProjectFile,
    Summary,
    Tools,
)
from .operators import Developer, Executive
from .state import ProjectStatus, State
from .tools import DeployToAWS


class StatefulMixin:
    def update(self, **kwargs):
        self.state.data.update(kwargs)
        if kwargs.get("status") == ProjectStatus.FINISHED:
            self.state.data["completed"] = True


class SoftwareProject(StatefulMixin):
    """
    Tracks the execution of a task or objectives
    """

    def __init__(
        self,
        starting_prompt: str,
        orchestrator: "Orchestrator",
        exec: Executive,
        dev: Developer,
        clients: dict[str, Client],
        deploy: bool = False,
    ):
        self.state = State(self, orchestrator=orchestrator)
        self.uuid = uuid1()  # suffix is unique based on network id
        self.clients = clients
        self.starting_prompt = starting_prompt
        self.exec = exec
        self.dev = dev
        self.orchestrator = orchestrator
        self.results = None
        self.update(status=ProjectStatus.READY)
        self.deploy = deploy

    async def do_work(self) -> AsyncGenerator[tuple[str, str], None]:
        """
        Break down prompt into smaller components and write the code for each individually.
        """
        self.update(status=ProjectStatus.WORKING, actor=self.exec)

        components = self.exec.plan_components(self.starting_prompt, response_format=PlannedComponents).components
        yield Executive.__name__, '\n'.join(components)

        summary = ""
        all_implementations = []
        for component in components:
            # Use communicative_dehallucination for each component
            async for agent_or_implementation, message in communicative_dehallucination(
                self.exec,
                self.dev,
                summary,
                component,
                max_iter=0,
            ):
<<<<<<< HEAD
                await asyncio.sleep(0)
                if agent_or_implementation in ("developer", "executive"):
                    yield agent_or_implementation, str(message).replace('\\n', '\n')
=======
                if agent_or_implementation in (Developer.__name__, Executive.__name__):
                    yield agent_or_implementation, message
>>>>>>> fd54f319
                else:  # last result
                    all_implementations.append(agent_or_implementation)
                    summary = message

        files = self.dev.integrate_components(
            components, all_implementations, self.starting_prompt, response_format=ProjectDirectory
        )

        if self.deploy:
            # TODO Use an actual DB instead of emulating one with a dictionary
            # TODO Figure something out safer than eval
            yield "executive", "Deploying to AWS"
            DeployToAWS.results.update({files.project_name: json.loads(str(files))})

            deploy_tool_call = self.dev.use_tools(
                f"""Deploy the provided project to AWS. The project directory is: {files}""",
                tools=[DeployToAWS],
                response_format=Tools,
            )
            for tool in deploy_tool_call.tools:
                full_tool_call = f'{tool.tool_name}.{tool.tool_call}'
                eval(full_tool_call)  # nosec

        self.update(status=ProjectStatus.FINISHED)
<<<<<<< HEAD
        yield "developer", str(files).replace('\\n', '\n')
=======
        yield Developer.__name__, str(files)
>>>>>>> fd54f319


class Orchestrator:
    pass


class SoftwareOrchestrator(Orchestrator, StatefulMixin):
    """
    An Orchestrator is a set of configured Operators and a resource manager

    Provides a single entry point for common interactions with Operators
    """

    def __init__(self):
        self.state = State(self, orchestrator=self)
        self.uuid = uuid1()
        self.clients = {
            "openai": OpenAIClient(),
        }
        self.operators = {
            "exec": Executive(self.clients),
            "dev": Developer(self.clients),
        }
        self.update(status=ProjectStatus.READY)

    def process_new_project(self, starting_prompt: str, deploy: bool = False) -> AsyncGenerator[tuple[str, str], None]:
        self.update(status=ProjectStatus.WORKING)
        current_project = SoftwareProject(
            starting_prompt=starting_prompt.strip() or prompts.HELLO_WORLD_PROMPT,
            exec=self.operators["exec"],
            dev=self.operators["dev"],
            orchestrator=self,
            clients=self.clients,
            deploy=deploy,
        )
        return current_project.do_work()


async def communicative_dehallucination(
    executive: Executive,
    developer: Developer,
    summary: str,
    component: str,
    max_iter: int = 1,
) -> AsyncGenerator[tuple[str, str], None]:
    """
    Implements a communicative dehallucination process for software development.

    Args:
        executive (Executive): The executive assistant object for answering questions.
        developer (Developer): The developer assistant object for asking questions and implementing.
        summary (str): A summary of previously implemented components.
        component (str): The current component to be implemented.
        max_iter (int, optional): Maximum number of Q&A iterations.

    Returns:
        tuple: A tuple containing:
            - implementation (str): The generated implementation of the component.
            - summary (str): A concise summary of what has been achieved.
    """

    context = dedent(
        f"""Previous Components summarized:\n{summary}
    Current Component: {component}"""
    )
<<<<<<< HEAD
    yield "executive", str(component)
=======
    yield Executive.__name__, component
>>>>>>> fd54f319
    # Iterative Q&A process
    q_and_a = []
    for _ in range(max_iter):
        question = developer.ask_question(context)

        if question == "No Question":
            break

<<<<<<< HEAD
        yield "developer", str(question)
        await asyncio.sleep(0)
=======
        yield Developer.__name__, question.text
>>>>>>> fd54f319

        answer = executive.answer_question(context, question)
        q_and_a.append((question, answer))

<<<<<<< HEAD
        yield "executive", str(answer)
        await asyncio.sleep(0)
=======
        yield Executive.__name__, answer.text
>>>>>>> fd54f319

    if q_and_a:
        context += "\nComponent Clarifications:"
        for question, answer in q_and_a:
            context += f"\nQuestion: {question}"
            context += f"\nAnswer: {answer}"

    # Developer implements component based on clarified context
    implementation = developer.implement_component(context, response_format=ProjectFile)

    yield Developer.__name__, str(implementation)

    # Generate a summary of what has been achieved
    summary = executive.generate_summary(summary, implementation, response_format=Summary)

    yield Executive.__name__, str(summary)

    yield implementation, str(summary)<|MERGE_RESOLUTION|>--- conflicted
+++ resolved
@@ -1,9 +1,5 @@
-<<<<<<< HEAD
-import asyncio
 import json
-=======
 from collections.abc import AsyncGenerator
->>>>>>> fd54f319
 from textwrap import dedent
 from uuid import uuid1
 
@@ -73,14 +69,8 @@
                 component,
                 max_iter=0,
             ):
-<<<<<<< HEAD
-                await asyncio.sleep(0)
-                if agent_or_implementation in ("developer", "executive"):
+                if agent_or_implementation in (Developer.__name__, Executive.__name__):
                     yield agent_or_implementation, str(message).replace('\\n', '\n')
-=======
-                if agent_or_implementation in (Developer.__name__, Executive.__name__):
-                    yield agent_or_implementation, message
->>>>>>> fd54f319
                 else:  # last result
                     all_implementations.append(agent_or_implementation)
                     summary = message
@@ -105,11 +95,7 @@
                 eval(full_tool_call)  # nosec
 
         self.update(status=ProjectStatus.FINISHED)
-<<<<<<< HEAD
-        yield "developer", str(files).replace('\\n', '\n')
-=======
-        yield Developer.__name__, str(files)
->>>>>>> fd54f319
+        yield Developer.__name__, str(files).replace('\\n', '\n')
 
 
 class Orchestrator:
@@ -175,11 +161,7 @@
         f"""Previous Components summarized:\n{summary}
     Current Component: {component}"""
     )
-<<<<<<< HEAD
-    yield "executive", str(component)
-=======
-    yield Executive.__name__, component
->>>>>>> fd54f319
+    yield Executive.__name__, str(component)
     # Iterative Q&A process
     q_and_a = []
     for _ in range(max_iter):
@@ -188,22 +170,12 @@
         if question == "No Question":
             break
 
-<<<<<<< HEAD
-        yield "developer", str(question)
-        await asyncio.sleep(0)
-=======
-        yield Developer.__name__, question.text
->>>>>>> fd54f319
+        yield Developer.__name__, str(question)
 
         answer = executive.answer_question(context, question)
         q_and_a.append((question, answer))
 
-<<<<<<< HEAD
-        yield "executive", str(answer)
-        await asyncio.sleep(0)
-=======
-        yield Executive.__name__, answer.text
->>>>>>> fd54f319
+        yield Executive.__name__, str(answer)
 
     if q_and_a:
         context += "\nComponent Clarifications:"
