from textwrap import dedent
from typing import Tuple, cast
from uuid import uuid1

from openai.types.beta.thread import Thread

from . import prompts
from .agents import AWSAgent, Developer, Executive
from .clients import CLIClient, Client, OpenAIClient
from .state import ProjectStatus, State


class StatefulMixin:
    def update(self, **kwargs):
        self.state.data.update(kwargs)
        if kwargs.get("status") == ProjectStatus.FINISHED:
            self.state.data["completed"] = True


class SoftwareProject(StatefulMixin):
    """
    Tracks the execution of a task or objectives
    """

    def __init__(
        self,
        starting_prompt: str,
        orchestrator: "Orchestrator",
        exec: Executive,
        dev: Developer,
        clients: dict[str, Client],
        aws: AWSAgent | None = None,
        threads: dict[str, Thread] | None = None,  # context -> Thread
        deploy: bool = False,
    ):
        self.state = State(self, orchestrator=orchestrator)
        self.uuid = uuid1()  # suffix is unique based on network id
        self.clients = clients
        self.starting_prompt = starting_prompt
        self.exec = exec
        self.dev = dev
        self.aws = aws
        self.threads = threads or {"main": self.clients["openai"].create_thread()}
        self.orchestrator = orchestrator
        self.results = None
        self.update(status=ProjectStatus.READY)
        self.deploy = deploy

    def do_work(self) -> str:
        """
        Break down prompt into smaller components and write the code for each individually.
        """
        self.update(status=ProjectStatus.WORKING, actor=self.exec)

        orig_components = self.plan()
        components_list = orig_components.split("\n")
        components = [stripped_comp for comp in components_list if (stripped_comp := comp.strip())]
        CLIClient.emit(f"\n[Planned Components]: \n{orig_components}\n")

        summary = ""
        all_implementations = []
        for component in components:
            # Use communicative_dehallucination for each component
            implementation, summary = communicative_dehallucination(
                self.exec,
                self.dev,
                summary,
                component,
                max_iter=0,
            )

            # Add the implementation to our list
            all_implementations.append(implementation)

        final_code = self.dev.integrate_components(components, all_implementations, self.starting_prompt)

        self.update(status=ProjectStatus.FINISHED)
        if self.deploy:
            if self.aws is None:
                raise ValueError("Cannot deploy without AWSAgent")
            final_code_stripped = "\n".join(final_code.strip().split("\n")[1:-1])
            cast(AWSAgent, self.aws).deploy(final_code_stripped, self.uuid)

        return final_code

    def plan(self) -> str:
        planned_components = self.exec.plan_components(thread=self.threads["main"])
        return planned_components


class Orchestrator:
    pass


class SoftwareOrchestrator(Orchestrator, StatefulMixin):
    """
    An Orchestrator is a set of configured Agents and a resource manager

    Provides a single entry point for common interactions with agents
    """

    def __init__(self):
        self.state = State(self, orchestrator=self)
        self.uuid = uuid1()
        openai_client = OpenAIClient()
        self.clients = {
            "openai": openai_client,
        }
        self.agents = {
            "exec": Executive(self.clients),
            "dev": Developer(self.clients),
            "aws": AWSAgent(),
        }
        self.update(status=ProjectStatus.READY)

    def process_new_project(self, starting_prompt: str, deploy: bool = False):
<<<<<<< HEAD
        # self.update(status=ProjectStatus.WORKING)
        # # Immediately spin off a primary thread with the prompt
        # threads = {"main": self.clients["openai"].create_thread(starting_prompt)}
        # current_project = SoftwareProject(
        #     starting_prompt=starting_prompt or _HELLO_WORLD_PROMPT,
        #     exec=self.agents["exec"],
        #     dev=self.agents["dev"],
        #     aws=self.agents["aws"],
        #     orchestrator=self,
        #     threads=threads,
        #     clients=self.clients,
        #     deploy=deploy,
        # )
        # final_code = current_project.do_work()
        # self.update(status=ProjectStatus.FINISHED)
        final_code = r"""
```python
# Filename: app.py

from flask import Flask, request, render_template_string, session
from concrete import orchestrator

app = Flask(__name__)
app.secret_key = 'your_secret_key'  # Required for session management

def invoke_concrete(input_str: str):
    ''' Returns a valid html element '''
    so = orchestrator.SoftwareOrchestrator()
    element = so.agents['dev'].implement_html_element(input_str)
    return "\n".join(element.strip().split('\n')[1:-1])

@app.route('/', methods=['GET', 'POST'])
def index():
    if 'elements' not in session:
        session['elements'] = []  # Initialize the session variable

    if request.method == 'POST':
        input_value = request.form.get('input_name', '').strip()
        if input_value:  # Error checking for empty input
            session['elements'].append(invoke_concrete(input_value))  # Call invoke_concrete and persist the result

    elements_display = ''.join(session['elements'])  # Join elements for display
    return render_template_string('''
        <html>
            <body>
                <form method="post">
                    <input type="text" name="input_name" required placeholder="Enter something">
                    <input type="submit" value="Submit">
                </form>
                <div>
                    Submitted elements: {{ elements_display|safe }}
                </div>
            </body>
        </html>
    ''', elements_display=elements_display)

if __name__ == '__main__':
    app.run(debug=True)
```
"""
        final_code_stripped = "\n".join(final_code.strip().split("\n")[1:-1])
        cast(AWSAgent, self.agents['aws']).deploy(final_code_stripped, self.uuid)
=======
        self.update(status=ProjectStatus.WORKING)
        # Immediately spin off a primary thread with the prompt
        threads = {"main": self.clients["openai"].create_thread(starting_prompt)}
        current_project = SoftwareProject(
            starting_prompt=starting_prompt or prompts.HELLO_WORLD_PROMPT,
            exec=self.agents["exec"],
            dev=self.agents["dev"],
            aws=self.agents["aws"],
            orchestrator=self,
            threads=threads,
            clients=self.clients,
            deploy=deploy,
        )
        final_code = current_project.do_work()
        self.update(status=ProjectStatus.FINISHED)
>>>>>>> 513fe873
        return final_code


def communicative_dehallucination(
    executive: Executive,
    developer: Developer,
    summary: str,
    component: str,
    max_iter: int = 1,
) -> Tuple[str, str]:
    """
    Implements a communicative dehallucination process for software development.

    Args:
        executive (Executive): The executive assistant object for answering questions.
        developer (Developer): The developer assistant object for asking questions and implementing.
        summary (str): A summary of previously implemented components.
        component (str): The current component to be implemented.
        max_iter (int, optional): Maximum number of Q&A iterations.

    Returns:
        tuple: A tuple containing:
            - implementation (str): The generated implementation of the component.
            - summary (str): A concise summary of what has been achieved.
    """

    context = dedent(
        f"""Previous Components summarized:\n{summary}
    Current Component: {component}"""
    )

    # Iterative Q&A process
    q_and_a = []
    for i in range(max_iter):
        question = developer.ask_question(context)
        CLIClient.emit(f"Developer's question:\n {question}\n")

        if question == "No Question":
            break

        answer = executive.answer_question(context, question)
        CLIClient.emit(f"Executive's answer:\n {answer}\n")

        q_and_a.append((question, answer))
        # Update context with new Q&A pair

    if q_and_a:
        context += "\nComponent Clarifications:"
        for question, answer in q_and_a:
            context += f"\nQuestion: {question}"
            context += f"\nAnswer: {answer}"

    # Developer implements component based on clarified context
    implementation = developer.implement_component(context)
    CLIClient.emit(f"Component Implementation:\n{implementation}")

    # Generate a summary of what has been achieved
    summary = executive.generate_summary(summary, implementation)
    CLIClient.emit(f"Summary: {summary}")

    return implementation, summary<|MERGE_RESOLUTION|>--- conflicted
+++ resolved
@@ -114,70 +114,6 @@
         self.update(status=ProjectStatus.READY)
 
     def process_new_project(self, starting_prompt: str, deploy: bool = False):
-<<<<<<< HEAD
-        # self.update(status=ProjectStatus.WORKING)
-        # # Immediately spin off a primary thread with the prompt
-        # threads = {"main": self.clients["openai"].create_thread(starting_prompt)}
-        # current_project = SoftwareProject(
-        #     starting_prompt=starting_prompt or _HELLO_WORLD_PROMPT,
-        #     exec=self.agents["exec"],
-        #     dev=self.agents["dev"],
-        #     aws=self.agents["aws"],
-        #     orchestrator=self,
-        #     threads=threads,
-        #     clients=self.clients,
-        #     deploy=deploy,
-        # )
-        # final_code = current_project.do_work()
-        # self.update(status=ProjectStatus.FINISHED)
-        final_code = r"""
-```python
-# Filename: app.py
-
-from flask import Flask, request, render_template_string, session
-from concrete import orchestrator
-
-app = Flask(__name__)
-app.secret_key = 'your_secret_key'  # Required for session management
-
-def invoke_concrete(input_str: str):
-    ''' Returns a valid html element '''
-    so = orchestrator.SoftwareOrchestrator()
-    element = so.agents['dev'].implement_html_element(input_str)
-    return "\n".join(element.strip().split('\n')[1:-1])
-
-@app.route('/', methods=['GET', 'POST'])
-def index():
-    if 'elements' not in session:
-        session['elements'] = []  # Initialize the session variable
-
-    if request.method == 'POST':
-        input_value = request.form.get('input_name', '').strip()
-        if input_value:  # Error checking for empty input
-            session['elements'].append(invoke_concrete(input_value))  # Call invoke_concrete and persist the result
-
-    elements_display = ''.join(session['elements'])  # Join elements for display
-    return render_template_string('''
-        <html>
-            <body>
-                <form method="post">
-                    <input type="text" name="input_name" required placeholder="Enter something">
-                    <input type="submit" value="Submit">
-                </form>
-                <div>
-                    Submitted elements: {{ elements_display|safe }}
-                </div>
-            </body>
-        </html>
-    ''', elements_display=elements_display)
-
-if __name__ == '__main__':
-    app.run(debug=True)
-```
-"""
-        final_code_stripped = "\n".join(final_code.strip().split("\n")[1:-1])
-        cast(AWSAgent, self.agents['aws']).deploy(final_code_stripped, self.uuid)
-=======
         self.update(status=ProjectStatus.WORKING)
         # Immediately spin off a primary thread with the prompt
         threads = {"main": self.clients["openai"].create_thread(starting_prompt)}
@@ -193,7 +129,6 @@
         )
         final_code = current_project.do_work()
         self.update(status=ProjectStatus.FINISHED)
->>>>>>> 513fe873
         return final_code
 
 
