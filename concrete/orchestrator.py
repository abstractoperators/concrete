import os
import time
from multiprocessing import Pool, pool
from multiprocessing.pool import AsyncResult
from textwrap import dedent
<<<<<<< HEAD
from typing import Tuple
from uuid import UUID, uuid1
=======
from typing import Tuple, cast
from uuid import uuid1
>>>>>>> 305e146b

import django
from django.db import transaction
from openai.types.beta.thread import Thread

from .agents import AWSAgent, Developer, Executive
from .clients import CLIClient, Client, OpenAIClient
from .state import ProjectStatus, State

os.environ.setdefault("DJANGO_SETTINGS_MODULE", "concrete.settings")
django.setup()

from .models import Message, MessageStatus, MessageType  # noqa:E402

_HELLO_WORLD_PROMPT = "Create a simple hello world program"


class StatefulMixin:
    def update(self, **kwargs):
        self.state.data.update(kwargs)
        if kwargs.get("status") == ProjectStatus.FINISHED:
            self.state.data["completed"] = True


class SoftwareProject(StatefulMixin):
    """
    Tracks the execution of a task or objectives
    """

    def __init__(
        self,
        starting_prompt: str,
        orchestrator: UUID,
        exec: Executive,
        dev: Developer,
        clients: dict[str, Client],
        aws: AWSAgent | None = None,
        threads: dict[str, Thread] | None = None,  # context -> Thread
        deploy: bool = False,
    ):
        self.state = State(self, orchestrator=orchestrator)
        self.clients = clients
        self.starting_prompt = starting_prompt
        self.exec = exec
        self.dev = dev
        self.aws = aws
        self.threads = threads or {"main": self.clients["openai"].create_thread()}
        self.results = None
        self.update(status=ProjectStatus.READY)
        self.deploy = deploy

    def do_work(self) -> str:
        """
        Break down prompt into smaller components and write the code for each individually.
        """
        self.update(status=ProjectStatus.WORKING, actor=self.exec, target=self.dev)

        orig_components = self.plan()
        components_list = orig_components.split("\n")
        components = [stripped_comp for comp in components_list if (stripped_comp := comp.strip())]
        CLIClient.emit(f"\n[Planned Components]: \n{orig_components}\n")

        summary = ""
        all_implementations = []
        for component in components:
            # Use communicative_dehallucination for each component
            implementation, summary = communicative_dehallucination(
                self.exec,
                self.dev,
                summary,
                component,
                max_iter=1,
            )

            # Add the implementation to our list
            all_implementations.append(implementation)

        final_code = self.dev.integrate_components(all_implementations, self.starting_prompt)

        self.update(status=ProjectStatus.FINISHED)
        if self.deploy:
            if self.aws is None:
                raise ValueError("Cannot deploy without AWSAgent")
            final_code_stripped = "\n".join(final_code.split("\n")[1:-1])
            cast(AWSAgent, self.aws).deploy(final_code_stripped, self.uuid)

        return final_code

    def plan(self) -> str:
        planned_components = self.exec.plan_components(thread=self.threads["main"])
        return planned_components


class ProjectWorker:
    pass


class SoftwareProjectWorker(ProjectWorker):
    """
    Completes projects that it pulls from message queue
    """

    def __init__(self) -> None:
        openai_client = OpenAIClient()
        self.clients: dict[str, Client] = {
            "openai": openai_client,
        }
<<<<<<< HEAD
        self.exec = Executive(self.clients)
        self.dev = Developer(self.clients)

    def create_project(self, starting_prompt: str, orchestrator_id: UUID) -> SoftwareProject:
        # self.update(status=ProjectStatus.WORKING)
=======
        self.agents = {
            "exec": Executive(self.clients),
            "dev": Developer(self.clients),
            "aws": AWSAgent(),
        }
        self.update(status=ProjectStatus.READY)

    def process_new_project(self, starting_prompt: str, deploy: bool = False):
        self.update(status=ProjectStatus.WORKING)
>>>>>>> 305e146b
        # Immediately spin off a primary thread with the prompt
        threads = {"main": self.clients["openai"].create_thread(starting_prompt)}
        return SoftwareProject(
            starting_prompt=starting_prompt or _HELLO_WORLD_PROMPT,
<<<<<<< HEAD
            exec=self.exec,
            dev=self.dev,
            orchestrator=orchestrator_id,
=======
            exec=self.agents["exec"],
            dev=self.agents["dev"],
            aws=self.agents["aws"],
            orchestrator=self,
>>>>>>> 305e146b
            threads=threads,
            clients=self.clients,
            deploy=deploy,
        )

    # TODO: Not a proper transaction; if SoftwareProjectWorker fails while processing there is no rollback
    @transaction.atomic
    def query_message_queue(self) -> Message | None:
        messages = Message.objects.filter(message_type=MessageType.COMMAND, message_status=MessageStatus.UNPROCESSED)
        if len(messages) == 0:
            return None
        message = messages[0]
        message.message_status = MessageStatus.PROCESSING
        message.save()
        return message

    def run(self) -> Message:
        message = self.query_message_queue()
        if message:
            software_project = self.create_project(message.prompt, message.orchestrator)
            code = software_project.do_work()
            message.message_status = MessageStatus.PROCESSED
            message.result = code
            message.save()
        return message

    @staticmethod
    def loop(worker_timeout: float = 1) -> None:
        worker = SoftwareProjectWorker()
        while True:
            worker.run()
            time.sleep(worker_timeout)

    @staticmethod
    def multi_loop(num_workers: int = 3, worker_timeout: float = 1) -> tuple[pool.Pool, list[AsyncResult]]:
        pool = Pool(num_workers)
        loop_handles = [
            pool.apply_async(
                SoftwareProjectWorker.loop,
                kwds={'worker_timeout': worker_timeout},
            )
            for _ in range(num_workers)
        ]
        return pool, loop_handles


class Orchestrator:
    pass


class SoftwareOrchestrator(Orchestrator, StatefulMixin):
    """
    An Orchestrator is a set of configured Agents and a resource manager

    Provides a single entry point for common interactions with agents
    """

    def __init__(self) -> None:
        self.uuid = uuid1()

    def run_prompt(self, starting_prompt: str) -> str:
        msg = Message(
            orchestrator=self.uuid,
            message_type=MessageType.COMMAND,
            prompt=starting_prompt,
        )
        msg.save()

        result = None
        while not result:
            responses = (
                Message.objects.filter(orchestrator=self.uuid)
                .filter(message_status=MessageStatus.PROCESSED)
                .filter(prompt=starting_prompt)
                .filter(created_at=msg.created_at)
            )
            for response in responses:
                result = response.result
                break
            time.sleep(1)

        return result


def communicative_dehallucination(
    executive: Executive,
    developer: Developer,
    summary: str,
    component: str,
    max_iter: int = 1,
) -> Tuple[str, str]:
    """
    Implements a communicative dehallucination process for software development.

    Args:
        executive (Executive): The executive assistant object for answering questions.
        developer (Developer): The developer assistant object for asking questions and implementing.
        summary (str): A summary of previously implemented components.
        component (str): The current component to be implemented.
        max_iter (int, optional): Maximum number of Q&A iterations.

    Returns:
        tuple: A tuple containing:
            - implementation (str): The generated implementation of the component.
            - summary (str): A concise summary of what has been achieved.
    """

    context = dedent(
        f"""Previous Components summarized:\n{summary}
    Current Component: {component}"""
    )
    CLIClient.emit(f"Context: \n{context}\n")

    # Iterative Q&A process
    q_and_a = []
    for i in range(max_iter):
        question = developer.ask_question(context)
        CLIClient.emit(f"Developer's question:\n {question}\n")

        if question == "No Question":
            break

        answer = executive.answer_question(context, question)
        CLIClient.emit(f"Executive's answer:\n {answer}\n")

        q_and_a.append((question, answer))
        # Update context with new Q&A pair

    if q_and_a:
        context += "\nComponent Clarifications:"
        for question, answer in q_and_a:
            context += f"\nQuestion: {question}"
            context += f"\nAnswer: {answer}"

    # Developer implements component based on clarified context
    implementation = developer.implement_component(context)
    CLIClient.emit(f"Component Implementation:\n{implementation}")

    # Generate a summary of what has been achieved
    summary = executive.generate_summary(summary, implementation)
    CLIClient.emit(f"Summary: {summary}")

    return implementation, summary<|MERGE_RESOLUTION|>--- conflicted
+++ resolved
@@ -3,13 +3,7 @@
 from multiprocessing import Pool, pool
 from multiprocessing.pool import AsyncResult
 from textwrap import dedent
-<<<<<<< HEAD
-from typing import Tuple
 from uuid import UUID, uuid1
-=======
-from typing import Tuple, cast
-from uuid import uuid1
->>>>>>> 305e146b
 
 import django
 from django.db import transaction
@@ -94,7 +88,7 @@
             if self.aws is None:
                 raise ValueError("Cannot deploy without AWSAgent")
             final_code_stripped = "\n".join(final_code.split("\n")[1:-1])
-            cast(AWSAgent, self.aws).deploy(final_code_stripped, self.uuid)
+            self.aws.deploy(final_code_stripped, self.uuid)
 
         return final_code
 
@@ -117,37 +111,19 @@
         self.clients: dict[str, Client] = {
             "openai": openai_client,
         }
-<<<<<<< HEAD
         self.exec = Executive(self.clients)
         self.dev = Developer(self.clients)
-
-    def create_project(self, starting_prompt: str, orchestrator_id: UUID) -> SoftwareProject:
-        # self.update(status=ProjectStatus.WORKING)
-=======
-        self.agents = {
-            "exec": Executive(self.clients),
-            "dev": Developer(self.clients),
-            "aws": AWSAgent(),
-        }
-        self.update(status=ProjectStatus.READY)
-
-    def process_new_project(self, starting_prompt: str, deploy: bool = False):
-        self.update(status=ProjectStatus.WORKING)
->>>>>>> 305e146b
+        self.aws = AWSAgent()
+
+    def create_project(self, starting_prompt: str, orchestrator_id: UUID, deploy: bool = False) -> SoftwareProject:
         # Immediately spin off a primary thread with the prompt
         threads = {"main": self.clients["openai"].create_thread(starting_prompt)}
         return SoftwareProject(
             starting_prompt=starting_prompt or _HELLO_WORLD_PROMPT,
-<<<<<<< HEAD
             exec=self.exec,
             dev=self.dev,
+            aws=self.aws,
             orchestrator=orchestrator_id,
-=======
-            exec=self.agents["exec"],
-            dev=self.agents["dev"],
-            aws=self.agents["aws"],
-            orchestrator=self,
->>>>>>> 305e146b
             threads=threads,
             clients=self.clients,
             deploy=deploy,
@@ -238,7 +214,7 @@
     summary: str,
     component: str,
     max_iter: int = 1,
-) -> Tuple[str, str]:
+) -> tuple[str, str]:
     """
     Implements a communicative dehallucination process for software development.
 
@@ -263,7 +239,7 @@
 
     # Iterative Q&A process
     q_and_a = []
-    for i in range(max_iter):
+    for _ in range(max_iter):
         question = developer.ask_question(context)
         CLIClient.emit(f"Developer's question:\n {question}\n")
 
