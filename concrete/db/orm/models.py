from typing import Optional
from uuid import UUID, uuid4

from sqlmodel import Field, Relationship, SQLModel

from ...state import ProjectStatus
from .setup import engine


class Base(SQLModel):
    def __repr__(self) -> str:
        return self.model_dump_json(indent=4, exclude_unset=True, exclude_none=True)


class MetadataMixin(SQLModel):
    id: UUID = Field(primary_key=True, default_factory=uuid4)


# Relationship Models


class OperatorToolLink(Base, table=True):
    operator_id: UUID = Field(foreign_key="operator.id", primary_key=True)
    tool_id: UUID = Field(foreign_key="tool.id", primary_key=True)


# Orchestrator Models


class OrchestratorBase(Base):
    type_name: str = Field(description="type of orchestrator", max_length=32)
    title: str = Field(description="Title of the orchestrator.", max_length=32)
    owner: str = Field(description="name of owner", max_length=32)


class OrchestratorUpdate(Base):
    title: str | None = Field(
        description="Title of the orchestrator.",
        max_length=32,
        default=None,
    )
    owner: str | None = Field(
        description="name of owner",
        max_length=32,
        default=None,
    )


class OrchestratorCreate(OrchestratorBase):
    pass


class Orchestrator(OrchestratorBase, MetadataMixin, table=True):
    operators: list["Operator"] = Relationship(
        back_populates="orchestrator",
        cascade_delete=True,
    )


# Operator Models


class OperatorBase(Base):
    instructions: str = Field(description="Instructions and role of the operator.")
    title: str = Field(description="Title of the operator.", max_length=32)
    orchestrator_id: UUID = Field(
        description="ID of Orchestrator that owns this client.",
        foreign_key="orchestrator.id",
        ondelete="CASCADE",
    )


class OperatorUpdate(Base):
    instructions: str | None = Field(description="Instructions and role of the operator.", default=None)
    title: str | None = Field(description="Title of the operator.", max_length=32, default=None)


class OperatorCreate(OperatorBase):
    pass


# TODO: data models with pseudo-relationships
# https://sqlmodel.tiangolo.com/tutorial/fastapi/relationships/#data-models-without-relationship-attributes
class Operator(OperatorBase, MetadataMixin, table=True):
    clients: list["Client"] = Relationship(
        back_populates="operator",
        cascade_delete=True,
    )
    tools: list["Tool"] = Relationship(back_populates="operators", link_model=OperatorToolLink)
    orchestrator: "Orchestrator" = Relationship(back_populates="operators")


# Client Models


class ClientBase(Base):
    client: str = Field(
        description="Name of LLM client or organization. Defaults to OpenAI",
        default="OpenAI",
        max_length=32,
    )  # TODO: change to more constrained type once use case is better understood
    temperature: float = Field(description="LLM temperature. Defaults to 0.", default=0)
    model: str = Field(
        description="Model type for LLM. Defaults to gpt-4o-mini",
        default="gpt-4o-mini",
        max_length=32,
    )

    orchestrator_id: UUID = Field(
        description="ID of Orchestrator that owns the Operator of this client.",
        foreign_key="orchestrator.id",
    )
    operator_id: UUID = Field(
        description="ID of Operator that owns this client.",
        foreign_key="operator.id",
        ondelete="CASCADE",
    )


class ClientUpdate(Base):
    client: str | None = Field(
        description="Name of LLM client or organization",
        default=None,
        max_length=32,
    )  # TODO: change to more constrained type once use case is better understood
    temperature: float | None = Field(description="LLM temperature", default=None)
    model: str | None = Field(
        description="Model type for LLM.",
        default=None,
        max_length=32,
    )


class ClientCreate(ClientBase):
    pass


# TODO: data models with pseudo-relationships
class Client(ClientBase, MetadataMixin, table=True):
    operator: Operator = Relationship(back_populates="clients")


<<<<<<< HEAD
class Node(Base):
    parent_id: Mapped[UUID | None] = mapped_column(UUID, ForeignKey("node.id"), nullable=True)
    children: Mapped[List["Node"]] = relationship(
        "Node", back_populates="parent", cascade="all, delete-orphan", primaryjoin="Node.id == foreign(Node.parent_id)"
=======
# Tool Models


# May want Enum here to restrict to Predefined tools
class ToolBase(Base):
    pass


class ToolUpdate(Base):
    pass


class ToolCreate(ToolBase):
    pass


class Tool(ToolBase, MetadataMixin, table=True):
    operators: list[Operator] = Relationship(back_populates="tools", link_model=OperatorToolLink)


# Message Models


class MessageBase(Base):
    type_name: str = Field(description="type of message")
    content: str = Field(description="Content of message as JSON dump")
    prompt: str | None = Field(
        description="Initial prompt for the thread this message belongs to.",
        default=None,
    )
    status: ProjectStatus = ProjectStatus.INIT

    orchestrator_id: UUID = Field(
        description="ID of Orchestrator that owns this client.",
        foreign_key="orchestrator.id",
        ondelete="CASCADE",
    )


class MessageUpdate(Base):
    status: ProjectStatus | None = None


class MessageCreate(MessageBase):
    pass


class Message(MessageBase, MetadataMixin, table=True):
    pass


# Knowledge Graph Models


class NodeBase(Base):
    """
    Base model for a Node.
    """

    summary: str = Field(description="Summary of the node.", max_length=50)
    # TODO: Better solution for domain. ATM, it's going to look like repo/abop/concrete/[file_path]/[chunk].
    # This solution is slow and not scalable.
    domain: str = Field(
        description="Association of the node.", max_length=50
    )  # Refers to what the node is summarizing, like a file/dir/function
    parent_id: UUID | None = Field(
        default=None,
        description="ID of the parent node.",
        foreign_key="node.id",
        ondelete="CASCADE",
    )


class NodeUpdate(Base):
    summary: str | None = Field(
        default=None,
        description="Summary of the node.",
        max_length=50,
    )
    domain: str | None = Field(
        default=None,
        description="Domain knowledge association of the node.",
        max_length=50,
>>>>>>> e04c0cd1
    )
    parent_id: UUID | None = Field(
        default=None,
        description="ID of the parent node.",
        foreign_key="node.id",
        ondelete="CASCADE",
    )


class NodeCreate(NodeBase):
    pass


class Node(NodeBase, MetadataMixin, table=True):
    children: list["Node"] = Relationship(
        back_populates="parent",
        cascade_delete=True,
    )
    parent: Optional["Node"] = Relationship(
        back_populates="children",
        sa_relationship_kwargs={"remote_side": "node.c.id"},
    )


# TODO create user model for owner

<<<<<<< HEAD
    parent: Mapped["Node | None"] = relationship(
        "Node", back_populates="children", primaryjoin="foreign(Node.parent_id) == remote(Node.id)"
    )


class RepoNode(Node):
    org: Mapped[str] = mapped_column(String(50))
    repo: Mapped[str] = mapped_column(String(50))
    type: Mapped[str] = mapped_column(String(50))  # directory/file/chunk?
    name: Mapped[str] = mapped_column(String(50))
    summary: Mapped[str] = mapped_column(String)
=======
SQLModel.metadata.create_all(bind=engine)
>>>>>>> e04c0cd1
<|MERGE_RESOLUTION|>--- conflicted
+++ resolved
@@ -140,12 +140,6 @@
     operator: Operator = Relationship(back_populates="clients")
 
 
-<<<<<<< HEAD
-class Node(Base):
-    parent_id: Mapped[UUID | None] = mapped_column(UUID, ForeignKey("node.id"), nullable=True)
-    children: Mapped[List["Node"]] = relationship(
-        "Node", back_populates="parent", cascade="all, delete-orphan", primaryjoin="Node.id == foreign(Node.parent_id)"
-=======
 # Tool Models
 
 
@@ -229,7 +223,6 @@
         default=None,
         description="Domain knowledge association of the node.",
         max_length=50,
->>>>>>> e04c0cd1
     )
     parent_id: UUID | None = Field(
         default=None,
@@ -256,7 +249,15 @@
 
 # TODO create user model for owner
 
-<<<<<<< HEAD
+SQLModel.metadata.create_all(bind=engine)
+
+
+class Node(Base):
+    parent_id: Mapped[UUID | None] = mapped_column(UUID, ForeignKey("node.id"), nullable=True)
+    children: Mapped[List["Node"]] = relationship(
+        "Node", back_populates="parent", cascade="all, delete-orphan", primaryjoin="Node.id == foreign(Node.parent_id)"
+    )
+
     parent: Mapped["Node | None"] = relationship(
         "Node", back_populates="children", primaryjoin="foreign(Node.parent_id) == remote(Node.id)"
     )
@@ -267,7 +268,4 @@
     repo: Mapped[str] = mapped_column(String(50))
     type: Mapped[str] = mapped_column(String(50))  # directory/file/chunk?
     name: Mapped[str] = mapped_column(String(50))
-    summary: Mapped[str] = mapped_column(String)
-=======
-SQLModel.metadata.create_all(bind=engine)
->>>>>>> e04c0cd1
+    summary: Mapped[str] = mapped_column(String)