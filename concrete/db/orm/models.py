--- conflicted
+++ resolved
@@ -16,11 +16,7 @@
 from ...models.messages import TextMessage
 from ...state import ProjectStatus
 from ...tools import MetaTool
-<<<<<<< HEAD
 from ..orm.setup import SQLALCHEMY_DATABASE_URL, engine
-=======
-from .setup import SQLALCHEMY_DATABASE_URL
->>>>>>> e9052066
 
 
 class Base(SQLModel):
@@ -581,13 +577,8 @@
 
 
 if SQLALCHEMY_DATABASE_URL.drivername == "sqlite":
-<<<<<<< HEAD
-=======
     # Creating all tables won't update schema if a table already exists.
     import concrete.db.orm.models  # noqa
 
-    from .setup import engine
-
     CLIClient.emit("Creating all sqlite tables")
->>>>>>> e9052066
     SQLModel.metadata.create_all(engine)