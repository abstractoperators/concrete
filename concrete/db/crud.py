from collections.abc import Sequence
from typing import TypeVar
from uuid import UUID

from sqlmodel import Session, select

from .orm.models import (
    AuthState,
    AuthStateCreate,
    AuthToken,
    AuthTokenCreate,
    Base,
    Client,
    ClientCreate,
    ClientUpdate,
    Message,
    MessageCreate,
    MessageUpdate,
    Node,
    NodeCreate,
    Operator,
    OperatorCreate,
    OperatorUpdate,
    Orchestrator,
    OrchestratorCreate,
    OrchestratorUpdate,
    Project,
    ProjectCreate,
    ProjectUpdate,
    RepoNode,
    RepoNodeCreate,
    RepoNodeUpdate,
    Tool,
    ToolCreate,
    ToolUpdate,
    User,
    UserCreate,
)

M = TypeVar("M", bound=Base)
N = TypeVar("N", bound=Base)


def create_generic(db: Session, model: M) -> M:
    db.add(model)
    db.commit()
    db.refresh(model)
    return model


def update_generic(db: Session, model: M | None, model_update: N) -> M | None:
    if model is None:
        return None

    fields_payload = model_update.model_dump(exclude_none=True)
    for value in fields_payload:
        setattr(model, value, fields_payload[value])
    db.commit()
    db.refresh(model)

    return model


def delete_generic(db: Session, model: M | None) -> M | None:
    if model is None:
        return None

    db.delete(model)
    db.commit()

    return model


# ===Operator=== #


# TODO: automate project creation via DML trigger/event
def create_operator(db: Session, operator_create: OperatorCreate) -> Operator:
    project_create = ProjectCreate(
        title=f"{operator_create.title}'s Direct Messages",
        orchestrator_id=operator_create.orchestrator_id,
    )
    project = create_project(db, project_create)

    operator = create_generic(
        db,
        Operator(
            direct_message_project_id=project.id,
            **operator_create.model_dump(),
        ),
    )

    project.direct_message_operator_id = operator.id
    db.commit()

    return operator


def get_operator(db: Session, operator_id: UUID, orchestrator_id: UUID) -> Operator | None:
    stmt = select(Operator).where(Operator.id == operator_id).where(Operator.orchestrator_id == orchestrator_id)
    return db.scalars(stmt).first()


def get_operators(
    db: Session,
    orchestrator_id: UUID | None = None,
    skip: int = 0,
    limit: int = 100,
) -> Sequence[Operator]:
    stmt = (
        (
            select(Operator)
            if orchestrator_id is None
            else select(Operator).where(Operator.orchestrator_id == orchestrator_id)
        )
        .offset(skip)
        .limit(limit)
    )
    return db.scalars(stmt).all()


def update_operator(
    db: Session,
    operator_id: UUID,
    orchestrator_id: UUID,
    operator_update: OperatorUpdate,
) -> Operator | None:
    return update_generic(
        db,
        get_operator(db, operator_id, orchestrator_id),
        operator_update,
    )


def delete_operator(db: Session, operator_id: UUID, orchestrator_id: UUID) -> Operator | None:
    return delete_generic(
        db,
        get_operator(db, operator_id, orchestrator_id),
    )


# ===Client=== #


def create_client(db: Session, client_create: ClientCreate) -> Client:
    return create_generic(
        db,
        Client(**client_create.model_dump()),
    )


def get_client(db: Session, client_id: UUID, operator_id: UUID, orchestrator_id: UUID) -> Client | None:
    stmt = (
        select(Client)
        .where(Client.id == client_id)
        .where(Client.operator_id == operator_id)
        .where(Client.orchestrator_id == orchestrator_id)
    )
    return db.scalars(stmt).first()


def get_clients(
    db: Session,
    orchestrator_id: UUID | None = None,
    operator_id: UUID | None = None,
    skip: int = 0,
    limit: int = 100,
) -> Sequence[Client]:
    stmt = (
        (
            select(Client)
            if (orchestrator_id is None) or (operator_id is None)
            else select(Client)
            .where(Client.operator_id == operator_id)
            .where(Client.orchestrator_id == orchestrator_id)
        )
        .offset(skip)
        .limit(limit)
    )
    return db.scalars(stmt).all()


def update_client(
    db: Session,
    client_id: UUID,
    operator_id: UUID,
    orchestrator_id: UUID,
    client_update: ClientUpdate,
) -> Client | None:
    return update_generic(
        db,
        get_client(db, client_id, operator_id, orchestrator_id),
        client_update,
    )


def delete_client(
    db: Session,
    client_id: UUID,
    operator_id: UUID,
    orchestrator_id: UUID,
) -> Client | None:
    return delete_generic(
        db,
        get_client(db, client_id, operator_id, orchestrator_id),
    )


# ===Tool=== #


def create_tool(db: Session, tool_create: ToolCreate) -> Tool:
    return create_generic(
        db,
        Tool(**tool_create.model_dump()),
    )


def get_tool(db: Session, tool_id: UUID) -> Tool | None:
    stmt = select(Tool).where(Tool.id == tool_id)
    return db.scalars(stmt).first()


def get_tools(
    db: Session,
    operator_id: UUID | None = None,
    skip: int = 0,
    limit: int = 100,
) -> Sequence[Tool]:
    stmt = (
        (select(Tool) if operator_id is None else select(Operator.tools).where(Operator.id == operator_id))
        .offset(skip)
        .limit(limit)
    )  # TODO: unpack from Operator.tools properly
    return db.scalars(stmt).all()


def update_tool(
    db: Session,
    tool_id: UUID,
    tool_update: ToolUpdate,
) -> Tool | None:
    return update_generic(
        db,
        get_tool(db, tool_id),
        tool_update,
    )


def delete_tool(db: Session, tool_id: UUID) -> Tool | None:
    return delete_generic(
        db,
        get_tool(db, tool_id),
    )


# ===Message=== #


def create_message(db: Session, message_create: MessageCreate) -> Message:
    return create_generic(
        db,
        Message(**message_create.model_dump()),
    )


def get_message(db: Session, message_id: UUID) -> Message | None:
    stmt = select(Message).where(Message.id == message_id)
    return db.scalars(stmt).first()


def get_messages(
    db: Session,
    project_id: UUID,
    prompt: str | None = None,
    skip: int = 0,
    limit: int = 100,
) -> Sequence[Message]:
    stmt = (
        (select(Message) if prompt is None else select(Message).where(Message.prompt == prompt))
        .where(Message.project_id == project_id)
        .offset(skip)
        .limit(limit)
    )
    return db.scalars(stmt).all()


def update_message(
    db: Session,
    message_id: UUID,
    message_update: MessageUpdate,
) -> Message | None:
    return update_generic(
        db,
        get_message(db, message_id),
        message_update,
    )


def delete_message(
    db: Session,
    message_id: UUID,
) -> Message | None:
    return delete_generic(db, get_message(db, message_id))


# ===Orchestrator=== #


def create_orchestrator(db: Session, orchestrator_create: OrchestratorCreate) -> Orchestrator:
    return create_generic(db, Orchestrator(**orchestrator_create.model_dump()))


def get_orchestrator(db: Session, orchestrator_id: UUID) -> Orchestrator | None:
    stmt = select(Orchestrator).where(Orchestrator.id == orchestrator_id)
    return db.scalars(stmt).first()


def get_orchestrators(
    db: Session,
    skip: int = 0,
    limit: int = 100,
) -> Sequence[Orchestrator]:
    stmt = select(Orchestrator).offset(skip).limit(limit)
    return db.scalars(stmt).all()


def update_orchestrator(
    db: Session,
    orchestrator_id: UUID,
    orchestrator_update: OrchestratorUpdate,
) -> Orchestrator | None:
    return update_generic(
        db,
        get_orchestrator(db, orchestrator_id),
        orchestrator_update,
    )


def delete_orchestrator(db: Session, orchestrator_id: UUID) -> Orchestrator | None:
    return delete_generic(
        db,
        get_orchestrator(db, orchestrator_id),
    )


<<<<<<< HEAD
# ===Project=== #


def create_project(db: Session, project_create: ProjectCreate) -> Project:
    return create_generic(db, Project(**project_create.model_dump()))


def get_project(db: Session, project_id: UUID, orchestrator_id: UUID) -> Project | None:
    stmt = select(Project).where(Project.id == project_id).where(Project.orchestrator_id == orchestrator_id)
    return db.scalars(stmt).first()


def get_projects(
    db: Session,
    orchestrator_id: UUID | None = None,
    include_direct_messages: bool = False,
    skip: int = 0,
    limit: int = 100,
) -> Sequence[Project]:
    stmt = select(Project)
    if orchestrator_id:
        stmt = stmt.where(Project.orchestrator_id == orchestrator_id)
    if not include_direct_messages:
        stmt = stmt.where(Project.direct_message_operator_id == None)  # noqa: E711
    stmt = stmt.offset(skip).limit(limit)

    return db.scalars(stmt).all()


def update_project(
    db: Session,
    project_id: UUID,
    orchestrator_id: UUID,
    project_update: ProjectUpdate,
) -> Project | None:
    return update_generic(
        db,
        get_project(db, project_id, orchestrator_id),
        project_update,
    )


def delete_project(db: Session, project_id: UUID, orchestrator_id: UUID) -> Project | None:
    return delete_generic(
        db,
        get_project(db, project_id, orchestrator_id),
    )


# ===Node=== #


=======
# ===Knowledge Graph=== #
>>>>>>> af8bd473
def create_node(db: Session, node_create: NodeCreate) -> Node:
    return create_generic(db, Node(**node_create.model_dump()))


def create_repo_node(db: Session, repo_node_create: RepoNodeCreate) -> RepoNode:
    return create_generic(db, RepoNode(**repo_node_create.model_dump()))


def get_repo_node(db: Session, repo_node_id: UUID) -> RepoNode | None:
    stmt = select(RepoNode).where(RepoNode.id == repo_node_id)
    return db.scalars(stmt).first()


def update_repo_node(db: Session, repo_node_id: UUID, repo_node_update: RepoNodeUpdate) -> RepoNode | None:
    return update_generic(db, get_repo_node(db, repo_node_id), repo_node_update)


def get_root_repo_node(db: Session, org: str, repo: str, branch: str = 'main') -> RepoNode | None:
    # Can't do is None in sqlalchemy. Use Comparators == !=
    # or https://stackoverflow.com/questions/5602918/select-null-values-in-sqlalchemy
    stmt = select(RepoNode).where(
        RepoNode.org == org, RepoNode.repo == repo, RepoNode.parent_id.is_(None)  # type: ignore
    )
    return db.scalars(stmt).first()


def get_repo_node_by_path(db: Session, org: str, repo: str, abs_path: str, branch: str = 'main') -> RepoNode | None:
    stmt = select(RepoNode).where(RepoNode.org == org, RepoNode.repo == repo, RepoNode.abs_path == abs_path)
    return db.scalars(stmt).first()


# ===User Auth=== #
def create_authstate(db: Session, authstate_create: AuthStateCreate) -> AuthState:
    return create_generic(
        db,
        AuthState(**authstate_create.model_dump()),
    )


def get_authstate(db: Session, state: str) -> AuthState | None:
    stmt = select(AuthState).where(AuthState.state == state)
    return db.scalars(stmt).first()


def create_user(db: Session, user_create: UserCreate) -> User:
    return create_generic(
        db,
        User(**user_create.model_dump()),
    )


def get_user(db: Session, email: str) -> User | None:
    stmt = select(User).where(User.email == email)
    return db.scalars(stmt).first()


def create_authtoken(db: Session, authtoken_create: AuthTokenCreate) -> AuthToken:
    return create_generic(db, AuthToken(**authtoken_create.model_dump()))<|MERGE_RESOLUTION|>--- conflicted
+++ resolved
@@ -344,7 +344,6 @@
     )
 
 
-<<<<<<< HEAD
 # ===Project=== #
 
 
@@ -397,9 +396,6 @@
 # ===Node=== #
 
 
-=======
-# ===Knowledge Graph=== #
->>>>>>> af8bd473
 def create_node(db: Session, node_create: NodeCreate) -> Node:
     return create_generic(db, Node(**node_create.model_dump()))
 
