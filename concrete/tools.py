--- conflicted
+++ resolved
@@ -928,11 +928,9 @@
         TODO: Current implementation assumes that the leaf is a file - so generated summary is based on file contents.
         Eventually, this should be able to summarize functions/classes in a file.
         """
-<<<<<<< HEAD
+        import chardet
+
         from concrete.operators import Executive
-=======
-        import chardet
->>>>>>> a5523678
 
         with Session() as db:
             leaf_node = crud.get_repo_node(db=db, repo_node_id=leaf_node_id)
