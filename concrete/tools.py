"""
Tools for integration with OpenAI's Structured Outputs (and any other LLM that supports structured output).

Use: Tools are used to provide operators methods that can be used to complete a task. Tools are defined as classes with methods that can be called. Operators are expected to return a list of called tools with syntax [Tool1, Tool2, ...]
A returned tool syntax is expected to be evaluated using eval(tool_name.tool_call(params))
eg) [AwsTool.deploy_to_aws(example_directory_name)]

1) String representation of the tool tells operator what tools are available
    a) Currently implemented with a metaclass defining __str__ for a class (a metaclass instance). The benefit of this is that the class does not need to be instantiated to get its string representation. Similarly, with staticmethods, the class does not need to be instantiated to use its methods
        - The benefit of keeping tools inside a toolclass is to provide the tool organized helper functions.
    b) Possible alternatives involving removal of tool class. https://stackoverflow.com/questions/20093811/how-do-i-change-the-representation-of-a-python-function. This would remove the complicated metaclass entirely in favor of a decorated function.

2) TODO: Update prompting to get good tool call behavior.

Example:
In this example, TestTool is an example Tool that can be provided to an operator qna.
Tools should have syntax documented in their docstrings so the operator knows how to use them.

class TestTool(metaclass=ToolClass):
    @classmethod
    def test(cls, idk: str, another: int = 5) -> str:
        '''idk: (Description of idk goes here)
        another: (Description of another goes here)
        Returns a string
        '''
        return f"Tested {idk}!"

    def another_method(self):
        pass


class testOperator(operators.Operator):
    def __init__(
        self,
        clients={'openai': OpenAIClient()},
        instructions=("You are a software developer. You will answer completely, concisely, and accurately."
        "When provided tools, you will first answer, then use tools to complete the task."),
    ):
        super().__init__(clients, instructions)

    @operators.Operator.qna
    def use_tools(self, question, tools: List[MetaTool]):

        query = ""
        if tools:
            query += '''Here are your available tools:\
                Either call the tool with its specified syntax, or leave its field blank.\n'''
            for tool in tools:
                query += str(tool)

        query += '''\n\n{question}'''.format(question=question)
        return query
"""  # noqa: E501

import base64
import inspect
import os
import socket
import time
from datetime import datetime, timezone
from textwrap import dedent
from typing import Dict, Optional, Union

import boto3
import requests
from requests import Response

from .clients import CLIClient, HTTPClient
from .models.base import ConcreteModel
from .models.messages import ProjectDirectory

TOOLS_REGISTRY = {}


class MetaTool(type):
    """
    This metaclass enables dynamic string representation of class objects without needing to instantiate them.
    """

    def __new__(cls, name, bases, attrs):
        method_info = []
        for attr, value in attrs.items():
            if attr.startswith("_"):
                continue
            if callable(value) or isinstance(value, (classmethod, staticmethod)):
                func = value.__func__ if isinstance(value, (classmethod, staticmethod)) else value

                docstring = func.__doc__.strip() if func.__doc__ else "No docstring provided"

                signature = inspect.signature(func)
                params = []
                for param_name, param in signature.parameters.items():
                    param_str = param_name
                    if param.annotation != inspect.Parameter.empty:
                        param_str += f": {param.annotation.__name__}"
                    if param.default != inspect.Parameter.empty:
                        param_str += f" = {param.default}"
                    params.append(param_str)

                return_str = (
                    f" -> {signature.return_annotation.__name__}"
                    if signature.return_annotation != inspect.Signature.empty
                    and signature.return_annotation is not None
                    else ""
                )

                method_signature = f"{attr}({', '.join(params)}){return_str}"
                method_info.append(f"{method_signature}\n\t{docstring}")

        attrs["_str_representation"] = f"{name} Tool with methods:\n" + "\n".join(
            f"   - {info}" for info in method_info
        )
        new_class = super().__new__(cls, name, bases, attrs)
        TOOLS_REGISTRY[name] = new_class
        return new_class

    def __str__(cls):
        return cls._str_representation

    def __repr__(cls):
        return str(cls)


def invoke_tool(tool_name: str, tool_function: str, tool_parameters: str):
    """
    Throws KeyError if the tool doesn't exist.
    Throws AttributeError if the function on the tool doesn't exist.
    Throws TypeError if the parameters are wrong.
    """
    func = getattr(TOOLS_REGISTRY[tool_name], tool_function)
    return func(*tool_parameters)


class HTTPTool(metaclass=MetaTool):
    @classmethod
    def _process_response(cls, resp: Response, url: Optional[str] = None) -> Union[dict, str, bytes]:
        if not resp.ok:
            CLIClient.emit(f"Failed request to {url}: {resp.status_code} {resp}")
            resp.raise_for_status()
        return resp.content

    @classmethod
    def request(cls, method: str, url: str, **kwargs) -> Union[dict, str, bytes]:
        """
        Make an HTTP request to the specified url
        Throws an error if the request was unsuccessful
        """
        resp = HTTPClient().request(method, url, **kwargs)
        return cls._process_response(resp, url)

    @classmethod
<<<<<<< HEAD
    def post(
        cls,
        url: str,
        headers: dict = {},
        params: dict = {},
        data: dict = {},
        json: dict = {},
    ) -> dict:
        """
        Make a POST request to the specified url
=======
    def get(cls, url: str, **kwargs) -> Response:
        return cls.request('GET', url, **kwargs)
>>>>>>> 0693b967

    @classmethod
    def post(cls, url: str, **kwargs) -> Response:
        return cls.request('POST', url, **kwargs)

    @classmethod
    def put(cls, url: str, **kwargs) -> Response:
        return cls.request('PUT', url, **kwargs)

    @classmethod
    def delete(cls, url: str, **kwargs) -> Response:
        return cls.request('DELETE', url, **kwargs)


class RestApiTool(HTTPTool):
    @classmethod
    def _process_response(cls, resp: Response, url: Optional[str] = None) -> Union[dict, str, bytes]:
        if not resp.ok:
            CLIClient.emit(f"Failed request to {url}: {resp.status_code} {resp}")
            resp.raise_for_status()
        content_type = resp.headers.get('content-type', '')
        if 'application/json' in content_type:
            return resp.json()
        if 'text' in content_type:
            return resp.text
        return resp.content


class Container(ConcreteModel):
    """
    Type hinting for an abstracted container object
    """

    image_uri: str
    container_name: str
    container_port: int


class AwsTool(metaclass=MetaTool):
    SHARED_VOLUME = "/shared"
    results: Dict[str, Dict] = {}  # Emulates a DB for retrieving project directory objects by key.
    DIND_BUILDER_HOST = "localhost"
    DIND_BUILDER_PORT = 5002

    @classmethod
    def build_and_deploy_to_aws(cls, project_directory_name: str) -> None:
        """
        project_directory_name (str): The name of the project directory to deploy.
        """
        pushed, image_uri = cls._build_and_push_image(project_directory_name)
        if pushed:
            cls._deploy_service(
                [
                    Container(
                        image_uri=image_uri,
                        container_name=project_directory_name,
                        container_port=80,
                    )
                ]
            )
        else:
            CLIClient.emit("Failed to deploy project")

    @classmethod
    def _build_and_push_image(cls, project_directory_name: str) -> tuple[bool, str]:
        """
        Calls dind-builder service to build and push the image to ECR.
        """
        project_directory = ProjectDirectory.model_validate(cls.results[project_directory_name])
        project_directory_name = project_directory_name.lower().replace(" ", "-").replace("_", "-")
        build_dir_path = os.path.join(cls.SHARED_VOLUME, project_directory_name)
        os.makedirs(build_dir_path, exist_ok=True)

        dockerfile_content = dedent(
            f"""
            FROM python:3.11.9-slim-bookworm
            WORKDIR /app
            RUN pip install flask concrete-operators
            COPY . .
            ENV OPENAI_API_KEY={os.environ['OPENAI_API_KEY']}
            ENV OPENAI_TEMPERATURE=0
            CMD ["flask", "run", "--host=0.0.0.0", "--port=80"]
            """
        )
        start_script = dedent(
            """
            #!/bin/sh
            set -e
            if ! command -v flask &> /dev/null
            then
                echo "Flask is not installed. Installing..."
                pip install flask
            fi

            if ! pip show concrete-operators &> /dev/null
            then
                echo "concrete-operators is not installed. Installing..."
                pip install concrete-operators
            fi

            if [ -z "$OPENAI_API_KEY" ]
            then
                echo "Error: OPENAI_API_KEY is not set. Please set it before running this script."
                exit 1
            fi
            flask run --host=0.0.0.0 --port=80
            """
        )

        with open(os.path.join(build_dir_path, "Dockerfile"), "w") as f:
            f.write(dockerfile_content)
        with open(os.path.join(build_dir_path, "start.sh"), "w") as f:
            f.write(start_script)

        for project_file in project_directory.files:
            file_path = os.path.join(build_dir_path, project_file.file_name)
            os.makedirs(os.path.dirname(file_path), exist_ok=True)
            with open(file_path, "w") as f:
                f.write(project_file.file_contents)

        max_retries = 2
        for _ in range(max_retries):
            try:
                with socket.socket(socket.AF_INET, socket.SOCK_STREAM) as s:
                    s.connect((cls.DIND_BUILDER_HOST, cls.DIND_BUILDER_PORT))
                    s.sendall(project_directory_name.encode())
                break
            except Exception as e:
                print(e)
                time.sleep(5)

        image_uri = f"008971649127.dkr.ecr.us-east-1.amazonaws.com/{project_directory_name}"
        if not cls._poll_image_status(project_directory_name):
            CLIClient.emit("Failed to build and push image.")
            return (False, "")
        else:
            CLIClient.emit("Image built and pushed successfully.")
            return (True, image_uri)

    @classmethod
    def _poll_image_status(cls, repo_name: str) -> bool:
        """
        Polls ECR until an image is pushed. True if image is pushed, False otherwise.
        Returns False after ~5 minutes of polling.
        """
        # TODO smarter way of detecting a 'new' image besides comparing push date.

        ecr_client = boto3.client("ecr")
        cur_time = datetime.now().replace(tzinfo=timezone.utc)
        for _ in range(30):
            try:
                res = ecr_client.describe_images(repositoryName=repo_name)
                if res["imageDetails"] and res["imageDetails"][0]["imagePushedAt"] > cur_time:
                    return True
            except ecr_client.exceptions.RepositoryNotFoundException:
                pass
            time.sleep(10)

        return False

    @classmethod
    def _deploy_service(
        cls,
        containers: list[Container],
        service_name: Optional[str] = None,
        cpu: int = 256,
        memory: int = 512,
        listener_rule: Optional[dict] = None,
    ) -> bool:
        """
        containers: [{"image_uri": str, "container_name": str, "container_port": int}]

        service_name (str): Custom service name, defaults to the first container name.

        cpu (int): The amount of CPU to allocate to the service. Defaults to 256.

        memory (int): The amount of memory to allocate to the service. Defaults to 512

        listener_rule: Dictionary of {field: str, value: str} for the listener rule. Defaults to {'field': 'host-header', 'value': f"{service_name}.abop.ai"}}
        """  # noqa: E501
        # TODO: separate out clients and have a better interaction for attaching vars
        ecs_client = boto3.client("ecs")
        elbv2_client = boto3.client("elbv2")

        # https://devops.stackexchange.com/questions/11101/should-aws-arn-values-be-treated-as-secrets
        # May eventually move these out to env, but not first priority.
        cluster = "DemoCluster"
        service_name = service_name or containers[0].container_name
        task_name = service_name
        target_group_name = service_name
        vpc = "vpc-022b256b8d0487543"
        subnets = ["subnet-0ba67bfb6421d660d"]  # subnets considered for placement
        security_group = "sg-0463bb6000a464f50"  # allows traffic from ALB
        execution_role_arn = "arn:aws:iam::008971649127:role/ecsTaskExecutionWithSecret"
        listener_arn = (
            "arn:aws:elasticloadbalancing:us-east-1:008971649127:listener/app/ConcreteLoadBalancer"
            "/f7cec30e1ac2e4a4/451389d914171f05"
        )

        # TODO: Load balancer should be able to point to multiple containers on a single service.
        # e.g.) service_name.container1; atm, consider only the first container to route traffic to.
        target_group_arn = None
        if not listener_rule:
            rule_field = "host-header"
            rule_value = f"{service_name}.abop.ai"
        else:
            rule_field = listener_rule.get("field", None) or "host-header"
            rule_value = listener_rule.get("value", None) or f"{target_group_name}.abop.ai"

        rules = elbv2_client.describe_rules(ListenerArn=listener_arn)["Rules"]
        for rule in rules:
            if (
                rule["Conditions"]
                and rule["Conditions"][0]["Field"] == rule_field
                and rule["Conditions"][0]["Values"][0] == rule_value
            ):
                target_group_arn = rule["Actions"][0]["TargetGroupArn"]

        if not target_group_arn:
            # Calculate minimum unused rule priority
            rule_priorities = [int(rule["Priority"]) for rule in rules if rule["Priority"] != "default"]
            if set(range(1, len(rules))) - set(rule_priorities):
                listener_rule_priority = min(set(range(1, len(rules))) - set(rule_priorities))
            else:
                listener_rule_priority = len(rules) + 1

            target_group_arn = elbv2_client.create_target_group(
                Name=target_group_name,
                Protocol='HTTP',
                Port=containers[0].container_port,
                VpcId=vpc,
                TargetType="ip",
                HealthCheckEnabled=True,
                HealthCheckPath="/",
                HealthCheckIntervalSeconds=30,
                HealthCheckTimeoutSeconds=5,
                HealthyThresholdCount=2,
                UnhealthyThresholdCount=2,
            )["TargetGroups"][0]["TargetGroupArn"]

            elbv2_client.create_rule(
                ListenerArn=listener_arn,
                Priority=listener_rule_priority,
                Conditions=[{"Field": rule_field, "Values": [rule_value]}],
                Actions=[
                    {
                        "Type": "forward",
                        "TargetGroupArn": target_group_arn,
                    }
                ],
            )

        task_definition_arn = ecs_client.register_task_definition(
            family=task_name,
            executionRoleArn=execution_role_arn,
            networkMode="awsvpc",
            requiresCompatibilities=["FARGATE"],
            containerDefinitions=[
                {
                    "name": container.container_name,
                    "image": container.image_uri,
                    "portMappings": [{"containerPort": container.container_port}],
                    "essential": True,
                    "logConfiguration": {
                        "logDriver": "awslogs",
                        "options": {
                            "awslogs-group": "fargate-demos",
                            "awslogs-region": "us-east-1",
                            "awslogs-stream-prefix": "fg",
                        },
                    },
                }
                for container in containers
            ],
            cpu=str(cpu) if cpu else "256",
            memory=str(memory) if memory else "512",
            runtimePlatform={
                "cpuArchitecture": "ARM64",
                "operatingSystemFamily": "LINUX",
            },
        )["taskDefinition"]["taskDefinitionArn"]
        if (
            service_desc := ecs_client.describe_services(cluster=cluster, services=[service_name])["services"]
        ) and service_desc[0]["status"] == "ACTIVE":
            CLIClient.emit(f"Service {service_name} found. Updating service.")
            ecs_client.update_service(
                cluster=cluster,
                service=service_name,
                forceNewDeployment=True,
                taskDefinition=task_definition_arn,
                desiredCount=1,
            )

        else:
            CLIClient.emit(f"Service {service_name} not found. Creating new service.")
            ecs_client.create_service(
                cluster=cluster,
                serviceName=service_name,
                taskDefinition=task_definition_arn,
                desiredCount=1,
                launchType="FARGATE",
                networkConfiguration={
                    "awsvpcConfiguration": {
                        "subnets": subnets,
                        "securityGroups": [security_group],
                        "assignPublicIp": "ENABLED",
                    }
                },
                loadBalancers=[
                    {
                        "targetGroupArn": target_group_arn,
                        "containerName": task_name,
                        "containerPort": containers[0].container_port,
                    }
                ],
                enableECSManagedTags=True,
                propagateTags="SERVICE",
            )

        if cls._poll_service_status(service_name):
            CLIClient.emit("Service started successfully.")
            return True

        CLIClient.emit("Failed to start service.")
        return False

    @classmethod
    def _poll_service_status(cls, service_name: str) -> bool:
        """
        service_name (str): The name of the service to poll.

        Polls ecs.describe_service until the service is running.
        Returns False after ~5 minutes of polling.
        """
        client = boto3.client("ecs")
        for _ in range(30):
            res = client.describe_services(cluster="DemoCluster", services=[service_name])
            if (
                res["services"]
                and res["services"][0]["desiredCount"] == res["services"][0]["runningCount"]
                and res["services"][0]["pendingCount"] == 0
            ):
                return True
            time.sleep(10)

        return False


class GithubTool(metaclass=MetaTool):
    """
    Facilitates interactions with github through its Restful API
    """

    headers = {
        "Accept": "application/vnd.github+json",
        "Authorization": f'Bearer {os.getenv("GITHUB_PERSONAL_ACCESS_TOKEN")}',
        "X-GitHub-Api-Version": "2022-11-28",
    }

    @classmethod
    def make_pr(cls, owner: str, repo: str, branch: str, title: str = "PR", base: str = "main") -> dict:
        """
        Make a pull request on the target repo

        e.g. make_pr('abstractoperators', 'concrete', 'kent/http-tool')

        Args
            owner (str): The organization or accounts that owns the repo.
            repo (str): The name of the repository.
            branch (str): The head branch being merged into the base.
            title (str): The title of the PR being created.
            base (str): The title of the branch that changes are being merged into.
        """
        url = f"https://api.github.com/repos/{owner}/{repo}/pulls"
        json = {"title": f"[ABOP] {title}", "head": branch, "base": base}
        return RestApiTool.post(url, headers=cls.headers, json=json)

    @classmethod
    def make_branch(cls, org: str, repo: str, base_branch: str, new_branch: str, access_token: str):
        """
        Make a branch called target_name from the latest commit on base_name

        Args
            org (str): Organization or account owning the repo
            repo (str): The name of the repository
            base_branch (str): The name of the branch to branch from.
            new_branch (str): The name of the new branch
            access_token(str): Fine-grained token with at least 'Contents' repository write access.
                https://docs.github.com/en/rest/git/refs?apiVersion=2022-11-28#create-a-reference--fine-grained-access-tokens
        """
        headers = {
            'Accept': 'application/vnd.github+json',
            'Authorization': f'Bearer {access_token}',
            'X-GitHub-Api-Version': '2022-11-28',
        }

        # Get SHA of latest commit on base branch
        url = f"https://api.github.com/repos/{org}/{repo}/branches/{base_branch}"
        base_sha = RestApiTool.get(url, headers=headers)['commit']['sha']

        # Create new branch from base branch
        url = f"https://api.github.com/repos/{org}/{repo}/git/refs"
        json = {"ref": "refs/heads/" + new_branch, "sha": base_sha}
        CLIClient.emit(f"Creating branch {new_branch} from {base_branch}")
        RestApiTool.post(url=url, headers=headers, json=json)

    @classmethod
    def delete_branch(cls, org: str, repo: str, branch: str, access_token: str):
        """
        Deletes a branch from the target repo
        https://docs.github.com/en/rest/git/refs?apiVersion=2022-11-28#delete-a-reference

        Args
            org (str): Organization or account owning the rep
            repo (str): Repository name
            branch (str): Branch to delete
            access_token(str): Fine-grained token with at least 'Contents' repository write access.
        """
        url = f'https://api.github.com/repos/{org}/{repo}/git/refs/heads/{branch}'
        headers = {
            'Accept': 'application/vnd.github+json',
            'Authorization': f'Bearer {access_token}',
            'X-GitHub-Api-Version': '2022-11-28',
        }

        resp = requests.delete(url, headers=headers, timeout=10)
        if resp.status_code == 204:
            CLIClient.emit(f'{branch} deleted successfully.')
        else:
            CLIClient.emit(f'Failed to delete {branch}.' + str(resp.json()))

    @classmethod
    def put_file(
        cls, org: str, repo: str, branch: str, commit_message: str, path: str, file_contents: str, access_token: str
    ):
        """
        Updates/Create a file on the target repo + commit.

        Args
            org (str): Organization or account owning the repo
            repo (str): The name of the repository
            branch (str): The branch that the commit is being made to.
            commit_message (str): The commit message.
            access_token(str): Fine-grained token with at least TODO
        """
        headers = {
            'Accept': 'application/vnd.github+json',
            'Authorization': f'Bearer {access_token}',
            'X-GitHub-Api-Version': '2022-11-28',
        }
        # Get blob sha
        url = f'https://api.github.com/repos/{org}/{repo}/contents/{path}'
        json = {'ref': branch}
        resp = requests.get(url, headers=headers, params=json, timeout=10)

        # TODO switch to RestApiTool; Handle 404 better.
        if resp.status_code == 404:
            sha = None
        else:
            sha = resp.json().get('sha')

        url = f'https://api.github.com/repos/{org}/{repo}/contents/{path}'
        json = {
            "message": commit_message,
            "content": base64.b64encode(file_contents.encode('utf-8')).decode('ascii'),
            "branch": branch,
        }
        if sha:
            json['sha'] = sha
        RestApiTool.put(url, headers=headers, json=json)

    @classmethod
    def get_diff(cls, org: str, repo: str, base: str, compare: str, access_token: str):
        """
        Retrieves diff of base compared to compare.

        Args
            org (str): Organization or account owning the repo
            repo (str): The name of the repository
            base (str): The name of the branch to compare against.
            compare (str): The name of the branch to compare.
            access_token(str): Fine-grained token with at least 'Contents' repository read access.
        """
        headers = {
            'Accept': 'application/vnd.github+json',
            'Authorization': f'Bearer {access_token}',
            'X-GitHub-Api-Version': '2022-11-28',
        }

        url = f'https://api.github.com/repos/{org}/{repo}/compare/{base}...{compare}'
        diff_url = RestApiTool.get(url, headers=headers)['diff_url']
        diff = RestApiTool.get(diff_url)
        return diff

    @classmethod
    def get_changed_files(cls, org: str, repo: str, base: str, compare: str, access_token: str):
        """
        Returns a list of changed files between two commits
        """
        diff = GithubTool.get_diff(org, repo, base, compare, access_token)
        files_with_diffs = diff.split('diff --git')[1:]  # Skip the first empty element
        return [(file.split('\n', 1)[0].split(), file) for file in files_with_diffs]<|MERGE_RESOLUTION|>--- conflicted
+++ resolved
@@ -149,21 +149,8 @@
         return cls._process_response(resp, url)
 
     @classmethod
-<<<<<<< HEAD
-    def post(
-        cls,
-        url: str,
-        headers: dict = {},
-        params: dict = {},
-        data: dict = {},
-        json: dict = {},
-    ) -> dict:
-        """
-        Make a POST request to the specified url
-=======
     def get(cls, url: str, **kwargs) -> Response:
         return cls.request('GET', url, **kwargs)
->>>>>>> 0693b967
 
     @classmethod
     def post(cls, url: str, **kwargs) -> Response:
