--- conflicted
+++ resolved
@@ -120,16 +120,7 @@
         return str(cls)
 
 
-<<<<<<< HEAD
-def invoke_tool(
-    tool_name: str,
-    tool_function: str,
-    tool_parameters: str,
-    tool_keyword_parameters: dict[str, str],
-):
-=======
 def invoke_tool(tool_name: str, tool_function: str, tool_parameters: str):
->>>>>>> 60364001
     """
     Throws KeyError if the tool doesn't exist.
     Throws AttributeError if the function on the tool doesn't exist.
@@ -399,13 +390,8 @@
 
             target_group_arn = elbv2_client.create_target_group(
                 Name=target_group_name,
-<<<<<<< HEAD
-                Protocol="HTTP",
-                Port=80,
-=======
                 Protocol='HTTP',
                 Port=containers[0].container_port,
->>>>>>> 60364001
                 VpcId=vpc,
                 TargetType="ip",
                 HealthCheckEnabled=True,
@@ -550,11 +536,7 @@
             base (str): The title of the branch that changes are being merged into.
         """
         url = f"https://api.github.com/repos/{owner}/{repo}/pulls"
-<<<<<<< HEAD
         json = {"title": f"[ABOP] {title}", "head": branch, "base": base}
-        return RestApiTool.post(url, headers=cls.headers, json=json)
-=======
-        json = {'title': f'[ABOP] {title}', 'head': branch, 'base': base}
         return RestApiTool.post(url, headers=cls.headers, json=json)
 
     @classmethod
@@ -649,5 +631,4 @@
         }
         if sha:
             json['sha'] = sha
-        RestApiTool.put(url, headers=headers, json=json)
->>>>>>> 60364001
+        RestApiTool.put(url, headers=headers, json=json)