from dotenv import load_dotenv

from . import operators, orchestrator

<<<<<<< HEAD
=======
# Always runs even when importing submodules
# https://stackoverflow.com/a/27144933
>>>>>>> b0e9affb
load_dotenv()
__all__ = ["operators", "orchestrator"]<|MERGE_RESOLUTION|>--- conflicted
+++ resolved
@@ -2,10 +2,7 @@
 
 from . import operators, orchestrator
 
-<<<<<<< HEAD
-=======
 # Always runs even when importing submodules
 # https://stackoverflow.com/a/27144933
->>>>>>> b0e9affb
 load_dotenv()
 __all__ = ["operators", "orchestrator"]