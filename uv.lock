--- conflicted
+++ resolved
@@ -24,17 +24,7 @@
     { name = "concrete-async" },
     { name = "concrete-core" },
     { name = "concrete-db" },
-<<<<<<< HEAD
     { name = "fastapi", extras = ["standard"], specifier = ">=0.115.4" },
-    { name = "flake8", specifier = "==7.1.0" },
-    { name = "ipykernel", specifier = "==6.29.5" },
-    { name = "isort", specifier = "==5.13.2" },
-    { name = "jupyterlab", specifier = "==4.2.5" },
-    { name = "mypy", specifier = "==1.11.2" },
-    { name = "pip" },
-    { name = "pre-commit", specifier = "==3.7.1" },
-    { name = "pytest", specifier = "==8.3.3" },
-=======
     { name = "flake8" },
     { name = "ipykernel" },
     { name = "isort" },
@@ -42,7 +32,6 @@
     { name = "mypy" },
     { name = "pre-commit" },
     { name = "pytest" },
->>>>>>> 58fca91e
 ]
 
 [[package]]
