--- conflicted
+++ resolved
@@ -3,27 +3,15 @@
 ## Installation
 
 ```python
-<<<<<<< HEAD
-pip install "concrete-core[openai]"
+pip install "concrete[openai]"
 ```
 
 ## Quickstart
 
-=======
-pip install "concrete[openai]"
-```
-
-## Quickstart
->>>>>>> 1d36a859
 ```bash
 export OPENAI_API_KEY=<your-api-key-here>
 python -m concrete-core prompt "Create a simple program that says 'Hello, World!'"
 ```
 
-<<<<<<< HEAD
-Last Updated: 2024-11-06 20:23:05 UTC
-Lines Changed: +4, -9
-=======
-Last Updated: 2024-11-06 18:51:51 UTC
-Lines Changed: +3, -4
->>>>>>> 1d36a859
+Last Updated: 2024-11-06 21:01:21 UTC
+Lines Changed: +2, -2