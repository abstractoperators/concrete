# Concrete

## Installation

```python
pip install "concrete[openai]"
```

## Quickstart

```bash
export OPENAI_API_KEY=<your-api-key-here>
python -m concrete-core prompt "Create a simple program that says 'Hello, World!'"
```

<<<<<<< HEAD
Last Updated: 2024-11-06 21:44:20 UTC
=======
Last Updated: 2024-11-06 21:48:39 UTC
>>>>>>> 0b1decbf
Lines Changed: +4, -9<|MERGE_RESOLUTION|>--- conflicted
+++ resolved
@@ -13,9 +13,5 @@
 python -m concrete-core prompt "Create a simple program that says 'Hello, World!'"
 ```
 
-<<<<<<< HEAD
-Last Updated: 2024-11-06 21:44:20 UTC
-=======
-Last Updated: 2024-11-06 21:48:39 UTC
->>>>>>> 0b1decbf
-Lines Changed: +4, -9+Last Updated: 2024-11-07 15:43:43 UTC
+Lines Changed: +1, -1