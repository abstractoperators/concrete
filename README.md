# Concrete

## Installation

```python
<<<<<<< HEAD
pip install concrete
```

## Quickstart

```bash
export OPENAI_API_KEY=<your-api-key-here>
python -m concrete prompt "Create a simple program that says 'Hello, World!'"
```

## Star History

[![Star History Chart](https://api.star-history.com/svg?repos=abstractoperators/concrete&type=Date)](https://star-history.com/#abstractoperators/concrete&Date)

Last Updated: 2024-10-25 22:03:16 UTC

Lines Changed: +0, -1
=======
pip install "concrete[openai]"
```

## Quickstart

```bash
export OPENAI_API_KEY=<your-api-key-here>
python -m concrete-core prompt "Create a simple program that says 'Hello, World!'"
```

Last Updated: 2024-11-06 21:01:21 UTC
Lines Changed: +2, -2
>>>>>>> 50092635
<|MERGE_RESOLUTION|>--- conflicted
+++ resolved
@@ -3,25 +3,6 @@
 ## Installation
 
 ```python
-<<<<<<< HEAD
-pip install concrete
-```
-
-## Quickstart
-
-```bash
-export OPENAI_API_KEY=<your-api-key-here>
-python -m concrete prompt "Create a simple program that says 'Hello, World!'"
-```
-
-## Star History
-
-[![Star History Chart](https://api.star-history.com/svg?repos=abstractoperators/concrete&type=Date)](https://star-history.com/#abstractoperators/concrete&Date)
-
-Last Updated: 2024-10-25 22:03:16 UTC
-
-Lines Changed: +0, -1
-=======
 pip install "concrete[openai]"
 ```
 
@@ -32,6 +13,5 @@
 python -m concrete-core prompt "Create a simple program that says 'Hello, World!'"
 ```
 
-Last Updated: 2024-11-06 21:01:21 UTC
-Lines Changed: +2, -2
->>>>>>> 50092635
+Last Updated: 2024-11-06 21:44:20 UTC
+Lines Changed: +4, -9