--- conflicted
+++ resolved
@@ -51,12 +51,7 @@
 		echo "Waiting for postgres..."; \
 		sleep 1; \
 	done
-<<<<<<< HEAD
-	$(POETRY) alembic upgrade head
-
-=======
 	$(UV) alembic upgrade head
->>>>>>> b934ee92
 # ----------------------- AWS Commands -----------------------
 
 # Need to set your aws config for default profile + credentials
@@ -96,17 +91,11 @@
 local-auth:
 	$(UV) fastapi dev webapp/auth/server.py --port 8002
 
-<<<<<<< HEAD
+# Note that for webhook functionality, you will need to use a service like ngrok to expose your local server to the internet. 
+# I run `ngrok http 8000`, and then use the forwarding URL as the webhook URL in the GitHub app settings. See webapp/daemons/README.md for more details.
 ngrok: # Use the provided url as your webhook url
 	ngrok http 8000
-
 local-daemons: ngrok
-	$(POETRY) fastapi dev server.py
-	
-=======
-# Note that for webhook functionality, you will need to use a service like ngrok to expose your local server to the internet. 
-# I run `ngrok http 8000`, and then use the forwarding URL as the webhook URL in the GitHub app settings. See webapp/daemons/README.md for more details.
-local-daemons:
 	/bin/bash -c "set -a; source .env.daemons; set +a; cd webapp/daemons && $(UV) fastapi dev server.py"
 
 
@@ -122,5 +111,4 @@
 	uv publish --project $(PACKAGE) --publish-url https://test.pypi.org/legacy/ -t $(TEST_PYPI_API_TOKEN)
 
 publish-package: build-package
-	uv publish --project $(PACKAGE) -t $(PYPI_API_TOKEN)
->>>>>>> b934ee92
+	uv publish --project $(PACKAGE) -t $(PYPI_API_TOKEN)